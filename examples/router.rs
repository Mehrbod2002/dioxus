--- conflicted
+++ resolved
@@ -2,15 +2,11 @@
 use dioxus_router::prelude::*;
 
 fn main() {
-<<<<<<< HEAD
-    launch_desktop(|| rsx! {Router::<Route> {}});
-=======
     launch_desktop(|| {
         rsx! {
             Router::<Route> {}
         }
     });
->>>>>>> 2ed763e6
 }
 
 #[derive(Routable, Clone, Debug, PartialEq)]
