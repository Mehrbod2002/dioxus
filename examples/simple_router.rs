#![allow(non_snake_case)]
use dioxus::prelude::*;
use dioxus_router::prelude::*;

#[derive(Routable, Clone, PartialEq)]
enum Route {
    #[layout(Nav)]
    #[route("/")]
    Homepage {},

    #[route("/blog/:id")]
    Blog { id: String },
}

#[component]
fn Homepage() -> Element {
    rsx! { h1 { "Welcome home" } }
}

#[component]
fn Blog(id: String) -> Element {
    rsx! {
        h1 { "How to make: " }
        p { "{id}" }
    }
}

#[component]
fn Nav() -> Element {
    rsx! {
        nav {
            li {
                Link { to: Route::Homepage {}, "Go home" }
            }
            li {
                Link {
                    to: Route::Blog {
                        id: "Brownies".to_string(),
                    },
                    "Learn Brownies"
                }
            }
            li {
                Link {
                    to: Route::Blog {
                        id: "Cookies".to_string(),
                    },
                    "Learn Cookies"
                }
            }
        }
        div { Outlet::<Route> {} }
    }
}

fn main() {
<<<<<<< HEAD
    launch_desktop(|| rsx! {Router::<Route> {}});
=======
    launch_desktop(|| {
        let cfg = || {
            RouterConfig::default().initial_route(Route::Blog {
                id: "hello".to_string(),
            })
        };

        rsx! {
            Router::<Route> {
                config: cfg
            }
        }
    });
>>>>>>> 2ed763e6
}<|MERGE_RESOLUTION|>--- conflicted
+++ resolved
@@ -54,21 +54,5 @@
 }
 
 fn main() {
-<<<<<<< HEAD
-    launch_desktop(|| rsx! {Router::<Route> {}});
-=======
-    launch_desktop(|| {
-        let cfg = || {
-            RouterConfig::default().initial_route(Route::Blog {
-                id: "hello".to_string(),
-            })
-        };
-
-        rsx! {
-            Router::<Route> {
-                config: cfg
-            }
-        }
-    });
->>>>>>> 2ed763e6
+    launch_desktop(|| rsx! { Router::<Route> {} });
 }