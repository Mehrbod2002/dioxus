use dioxus::prelude::*;

fn main() {
    dioxus_desktop::launch(app);
}

fn app(cx: Scope) -> Element {
    cx.render(rsx!(
<<<<<<< HEAD
        div { id: "123123123",
            // Use Map directly to lazily pull elements
            (0..10).map(|f| rsx! { "{f}" }),

            // Collect into an intermediate collection if necessary, and call into_iter
            ["a", "b", "c", "d", "e", "f"]
                .into_iter()
                .map(|f| rsx! { "{f}" })
                .collect::<Vec<_>>()
                .into_iter(),

            // Use optionals
            Some(rsx! { "Some" }),
=======
        // Use Map directly to lazily pull elements
        (0..10).map(|f| rsx! { "{f}" }),

        // Collect into an intermediate collection if necessary
        ["a", "b", "c"]
            .into_iter()
            .map(|f| rsx! { "{f}" })
            .collect::<Vec<_>>(),

        // Use optionals
        Some(rsx! { "Some" }),

        div {
            for name in 0..10 {
                rsx! { "{name}" }
            }

            if true {
                rsx!{ "hello world!" }
            }
>>>>>>> 8ea61e1b
        }
    ))
}<|MERGE_RESOLUTION|>--- conflicted
+++ resolved
@@ -6,7 +6,6 @@
 
 fn app(cx: Scope) -> Element {
     cx.render(rsx!(
-<<<<<<< HEAD
         div { id: "123123123",
             // Use Map directly to lazily pull elements
             (0..10).map(|f| rsx! { "{f}" }),
@@ -20,28 +19,16 @@
 
             // Use optionals
             Some(rsx! { "Some" }),
-=======
-        // Use Map directly to lazily pull elements
-        (0..10).map(|f| rsx! { "{f}" }),
 
-        // Collect into an intermediate collection if necessary
-        ["a", "b", "c"]
-            .into_iter()
-            .map(|f| rsx! { "{f}" })
-            .collect::<Vec<_>>(),
+            div {
+                for name in 0..10 {
+                    rsx! { "{name}" }
+                }
 
-        // Use optionals
-        Some(rsx! { "Some" }),
-
-        div {
-            for name in 0..10 {
-                rsx! { "{name}" }
+                if true {
+                    rsx!{ "hello world!" }
+                }
             }
-
-            if true {
-                rsx!{ "hello world!" }
-            }
->>>>>>> 8ea61e1b
         }
     ))
 }