--- conflicted
+++ resolved
@@ -57,12 +57,6 @@
 zip = "0.6.2"
 tower = "0.4.12"
 
-<<<<<<< HEAD
-dioxus-rsx = { path = "../../dioxus/packages/rsx" }
-dioxus-autofmt = { path = "../../dioxus/packages/autofmt" }
-# dioxus-rsx = { git = "https://github.com/dioxuslabs/dioxus.git" }
-# dioxus-autofmt = { git = "https://github.com/dioxuslabs/dioxus.git" }
-=======
 syn = { version = "1.0", features = ["full", "extra-traits"] }
 
 
@@ -80,9 +74,13 @@
 ctrlc = "3.2.3"
 # dioxus-rsx = "0.0.1"
 dioxus-rsx = { git = "https://github.com/DioxusLabs/dioxus" }
-dioxus-html = { git = "https://github.com/DioxusLabs/dioxus", features = ["hot-reload-context"] }
-dioxus-core = { git = "https://github.com/DioxusLabs/dioxus", features = ["serialize"] }
->>>>>>> b482b4c3
+dioxus-html = { git = "https://github.com/DioxusLabs/dioxus", features = [
+    "hot-reload-context",
+] }
+dioxus-core = { git = "https://github.com/DioxusLabs/dioxus", features = [
+    "serialize",
+] }
+dioxus-autofmt = { git = "https://github.com/dioxuslabs/dioxus" }
 
 [[bin]]
 path = "src/main.rs"
