[package]
name = "dioxus-cli"
version = "0.3.1"
authors = ["Jonathan Kelley"]
edition = "2021"
description = "CLI tool for developing, testing, and publishing Dioxus apps"
license = "MIT/Apache-2.0"

# See more keys and their definitions at https://doc.rust-lang.org/cargo/reference/manifest.html

[dependencies]

# cli core
clap = { version = "3.0.14", features = ["derive"] }
thiserror = "1.0.30"
wasm-bindgen-cli-support = "0.2.83"
colored = "2.0.0"

# features
log = "0.4.14"
fern = { version = "0.6.0", features = ["colored"] }
serde = { version = "1.0.136", features = ["derive"] }
serde_json = "1.0.79"
toml = "0.5.8"
fs_extra = "1.2.0"
cargo_toml = "0.11.4"
futures = "0.3.21"
notify = { version = "5.0.0-pre.16", features = ["serde"] }
html_parser = "0.6.2"
binary-install = "0.0.2"
convert_case = "0.5.0"
cargo_metadata = "0.15.0"
tokio = { version = "1.16.1", features = ["full"] }
atty = "0.2.14"
regex = "1.5.4"
chrono = "0.4.19"
anyhow = "1.0.53"
hyper = "0.14.17"
hyper-rustls = "0.23.2"
indicatif = "0.17.0-rc.11"
subprocess = "0.2.9"

axum = { version = "0.5.1", features = ["ws", "headers"] }
<<<<<<< HEAD
tower-http = { version = "0.2.2", features = ["full"] }
=======
tower-http = { version = "0.2.2", features = ["full" ] }
>>>>>>> cabec80a
headers = "0.3.7"

walkdir = "2"

# tools download
dirs = "4.0.0"
reqwest = { version = "0.11", features = [
    "rustls-tls",
    "stream",
    "trust-dns",
    "blocking",
] }
flate2 = "1.0.22"
tar = "0.4.38"
zip = "0.6.2"
tower = "0.4.12"

syn = { version = "1.0", features = ["full", "extra-traits"] }


proc-macro2 = { version = "1.0", features = ["span-locations"] }
lazy_static = "1.4.0"

# plugin packages
mlua = { version = "0.8.1", features = [
    "lua54",
    "vendored",
    "async",
    "send",
    "macros",
] }
ctrlc = "3.2.3"
# dioxus-rsx = "0.0.1"
gitignore = "1.0.7"

dioxus-rsx = { version = "0.0.3" }
dioxus-html = { version = "0.3", features = ["hot-reload-context"] }
dioxus-core = { version = "0.3", features = ["serialize"] }
dioxus-autofmt = "0.3.0"
rsx-rosetta = { version = "0.3" }
open = "4.1.0"

[[bin]]
path = "src/main.rs"

name = "dioxus"<|MERGE_RESOLUTION|>--- conflicted
+++ resolved
@@ -41,11 +41,7 @@
 subprocess = "0.2.9"
 
 axum = { version = "0.5.1", features = ["ws", "headers"] }
-<<<<<<< HEAD
 tower-http = { version = "0.2.2", features = ["full"] }
-=======
-tower-http = { version = "0.2.2", features = ["full" ] }
->>>>>>> cabec80a
 headers = "0.3.7"
 
 walkdir = "2"
