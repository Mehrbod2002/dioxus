--- conflicted
+++ resolved
@@ -66,13 +66,7 @@
             // if there's a waker, we dont re-render the component. Instead we just progress that future
             match waker.borrow().as_ref() {
                 Some(waker) => waker.wake_by_ref(),
-<<<<<<< HEAD
-                None => {
-                    // schedule_update()
-                }
-=======
                 None => schedule_update(),
->>>>>>> e8133e94
             }
         })));
     }
