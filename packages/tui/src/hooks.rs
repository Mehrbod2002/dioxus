--- conflicted
+++ resolved
@@ -17,12 +17,8 @@
     sync::Arc,
     time::{Duration, Instant},
 };
-<<<<<<< HEAD
 use taffy::{prelude::Layout, Taffy};
-=======
-use stretch2::geometry::{Point, Size};
-use stretch2::{prelude::Layout, Stretch};
->>>>>>> ea4eb218
+use taffy::geometry::{Point, Size};
 
 use crate::{Dom, Node};
 
