use crossterm::event::{
    Event as TermEvent, KeyCode as TermKeyCode, KeyModifiers, MouseButton, MouseEventKind,
};
use dioxus_core::*;
use fxhash::{FxHashMap, FxHashSet};

use dioxus_html::geometry::euclid::{Point2D, Rect, Size2D};
use dioxus_html::geometry::{ClientPoint, Coordinates, ElementPoint, PagePoint, ScreenPoint};
use dioxus_html::input_data::keyboard_types::Modifiers;
use dioxus_html::input_data::MouseButtonSet as DioxusMouseButtons;
use dioxus_html::input_data::{MouseButton as DioxusMouseButton, MouseButtonSet};
use dioxus_html::{on::*, KeyCode};
use std::{
    any::Any,
    cell::{RefCell, RefMut},
    rc::Rc,
    sync::Arc,
    time::{Duration, Instant},
};
use stretch2::geometry::{Point, Size};
use stretch2::{prelude::Layout, Stretch};

use crate::FocusState;
use crate::{Dom, Node};

// a wrapper around the input state for easier access
// todo: fix loop
// pub struct InputState(Rc<Rc<RefCell<InnerInputState>>>);
// impl InputState {
//     pub fn get(cx: &ScopeState) -> InputState {
//         let inner = cx
//             .consume_context::<Rc<RefCell<InnerInputState>>>()
//             .expect("Rink InputState can only be used in Rink apps!");
//         (**inner).borrow_mut().subscribe(cx.schedule_update());
//         InputState(inner)
//     }

//     pub fn mouse(&self) -> Option<MouseData> {
//         let data = (**self.0).borrow();
//         mouse.as_ref().map(|m| m.clone())
//     }

//     pub fn wheel(&self) -> Option<WheelData> {
//         let data = (**self.0).borrow();
//         wheel.as_ref().map(|w| w.clone())
//     }

//     pub fn screen(&self) -> Option<(u16, u16)> {
//         let data = (**self.0).borrow();
//         screen.as_ref().map(|m| m.clone())
//     }

//     pub fn last_key_pressed(&self) -> Option<KeyboardData> {
//         let data = (**self.0).borrow();
//         last_key_pressed
//             .as_ref()
//             .map(|k| &k.0.clone())
//     }
// }

type EventCore = (&'static str, EventData);

#[derive(Debug)]
enum EventData {
    Mouse(MouseData),
    Wheel(WheelData),
    Screen((u16, u16)),
    Keyboard(KeyboardData),
}
impl EventData {
    fn into_any(self) -> Arc<dyn Any + Send + Sync> {
        match self {
            Self::Mouse(m) => Arc::new(m),
            Self::Wheel(w) => Arc::new(w),
            Self::Screen(s) => Arc::new(s),
            Self::Keyboard(k) => Arc::new(k),
        }
    }
}

const MAX_REPEAT_TIME: Duration = Duration::from_millis(100);

pub struct InnerInputState {
    mouse: Option<MouseData>,
    wheel: Option<WheelData>,
    last_key_pressed: Option<(KeyboardData, Instant)>,
    screen: Option<(u16, u16)>,
    pub(crate) focus_state: FocusState,
    // subscribers: Vec<Rc<dyn Fn() + 'static>>,
}

impl InnerInputState {
    fn new() -> Self {
        Self {
            mouse: None,
            wheel: None,
            last_key_pressed: None,
            screen: None,
            // subscribers: Vec::new(),
            focus_state: FocusState::default(),
        }
    }

    // stores current input state and transforms events based on that state
    fn apply_event(&mut self, evt: &mut EventCore) {
        match evt.1 {
            // limitations: only two buttons may be held at once
            EventData::Mouse(ref mut m) => {
<<<<<<< HEAD
                match &mut self.mouse {
                    Some(state) => {
                        let mut buttons = state.0.buttons;
                        state.0 = m.clone();
                        match evt.0 {
                            // this code only runs when there are no buttons down
                            "mouseup" => {
                                buttons = 0;
                                state.1 = Vec::new();
                            }
                            "mousedown" => {
                                if state.1.contains(&m.buttons) {
                                    // if we already pressed a button and there is another button released the button crossterm sends is the button remaining
                                    if state.1.len() > 1 {
                                        evt.0 = "mouseup";
                                        state.1 = vec![m.buttons];
                                    }
                                    // otherwise some other button was pressed. In testing it was consistantly this mapping
                                    else {
                                        match m.buttons {
                                            0x01 => state.1.push(0x02),
                                            0x02 => state.1.push(0x01),
                                            0x04 => state.1.push(0x01),
                                            _ => (),
                                        }
                                    }
                                } else {
                                    state.1.push(m.buttons);
                                }

                                buttons = state.1.iter().copied().reduce(|a, b| a | b).unwrap();
                            }
                            _ => (),
                        }
                        state.0.buttons = buttons;
                        m.buttons = buttons;
                    }
                    None => {
                        self.mouse = Some((
                            m.clone(),
                            if m.buttons == 0 {
                                Vec::new()
                            } else {
                                vec![m.buttons]
                            },
                        ));
                    }
                }
=======
                let mut held_buttons = match &self.mouse {
                    Some(previous_data) => previous_data.held_buttons(),
                    None => MouseButtonSet::empty(),
                };

                match evt.0 {
                    "mousedown" => {
                        held_buttons.insert(
                            m.trigger_button()
                                .expect("No trigger button for mousedown event"),
                        );
                    }
                    "mouseup" => {
                        held_buttons.remove(
                            m.trigger_button()
                                .expect("No trigger button for mouseup event"),
                        );
                    }
                    _ => {}
                }

                let new_mouse_data = MouseData::new(
                    m.coordinates(),
                    m.trigger_button(),
                    held_buttons,
                    m.modifiers(),
                );

                self.mouse = Some(new_mouse_data.clone());
                *m = new_mouse_data;
>>>>>>> 0ac5e76d
            }
            EventData::Wheel(ref w) => self.wheel = Some(w.clone()),
            EventData::Screen(ref s) => self.screen = Some(*s),
            EventData::Keyboard(ref mut k) => {
                let repeat = self
                    .last_key_pressed
                    .as_ref()
                    .filter(|k2| k2.0.key == k.key && k2.1.elapsed() < MAX_REPEAT_TIME)
                    .is_some();
                k.repeat = repeat;
                let new = k.clone();
                self.last_key_pressed = Some((new, Instant::now()));
            }
        }
    }

    fn update(
        &mut self,
        evts: &mut Vec<EventCore>,
        resolved_events: &mut Vec<UserEvent>,
        layout: &Stretch,
        dom: &mut Dom,
    ) {
        let previous_mouse = self.mouse.clone();

        self.wheel = None;

        let old_focus = self.focus_state.last_focused_id;

        evts.retain(|e| match &e.1 {
            EventData::Keyboard(k) => match k.key_code {
                KeyCode::Tab => !self.focus_state.progress(dom, !k.shift_key),
                _ => true,
            },
            _ => true,
        });

        for e in evts.iter_mut() {
            self.apply_event(e);
        }

        self.resolve_mouse_events(previous_mouse, resolved_events, layout, dom);

        if old_focus != self.focus_state.last_focused_id {
            if let Some(id) = self.focus_state.last_focused_id {
                resolved_events.push(UserEvent {
                    scope_id: None,
                    priority: EventPriority::Medium,
                    name: "focus",
                    element: Some(id),
                    data: Arc::new(FocusData {}),
                });
                resolved_events.push(UserEvent {
                    scope_id: None,
                    priority: EventPriority::Medium,
                    name: "focusin",
                    element: Some(id),
                    data: Arc::new(FocusData {}),
                });
            }
            if let Some(id) = old_focus {
                resolved_events.push(UserEvent {
                    scope_id: None,
                    priority: EventPriority::Medium,
                    name: "focusout",
                    element: Some(id),
                    data: Arc::new(FocusData {}),
                });
            }
        }

        // for s in &self.subscribers {
        //     s();
        // }
    }

    fn resolve_mouse_events(
<<<<<<< HEAD
        &mut self,
        previous_mouse: Option<(MouseData, Vec<u16>)>,
=======
        &self,
        previous_mouse: Option<MouseData>,
>>>>>>> 0ac5e76d
        resolved_events: &mut Vec<UserEvent>,
        layout: &Stretch,
        dom: &mut Dom,
    ) {
        fn layout_contains_point(layout: &Layout, point: ScreenPoint) -> bool {
            let Point { x, y } = layout.location;
            let Size { width, height } = layout.size;

            let layout_rect = Rect::new(Point2D::new(x, y), Size2D::new(width, height));
            layout_rect.contains(point.cast())
        }

        fn try_create_event(
            name: &'static str,
            data: Arc<dyn Any + Send + Sync>,
            will_bubble: &mut FxHashSet<ElementId>,
            resolved_events: &mut Vec<UserEvent>,
            node: &Node,
            dom: &Dom,
        ) {
            // only trigger event if the event was not triggered already by a child
            if will_bubble.insert(node.id) {
                let mut parent = node.parent;
                while let Some(parent_id) = parent {
                    will_bubble.insert(parent_id);
                    parent = dom[parent_id.0].parent;
                }
                resolved_events.push(UserEvent {
                    scope_id: None,
                    priority: EventPriority::Medium,
                    name,
                    element: Some(node.id),
                    data,
                })
            }
        }

        fn prepare_mouse_data(mouse_data: &MouseData, layout: &Layout) -> MouseData {
            let Point { x, y } = layout.location;
            let node_origin = ClientPoint::new(x.into(), y.into());

            let new_client_coordinates = (mouse_data.client_coordinates() - node_origin)
                .to_point()
                .cast_unit();

            let coordinates = Coordinates::new(
                mouse_data.screen_coordinates(),
                mouse_data.client_coordinates(),
                new_client_coordinates,
                mouse_data.page_coordinates(),
            );

            MouseData::new(
                coordinates,
                mouse_data.trigger_button(),
                mouse_data.held_buttons(),
                mouse_data.modifiers(),
            )
        }

        if let Some(mouse_data) = &self.mouse {
            let new_pos = mouse_data.screen_coordinates();
            let old_pos = previous_mouse.as_ref().map(|m| m.screen_coordinates());

            // a mouse button is pressed if a button was not down and is now down
            let previous_buttons = previous_mouse
                .map_or(MouseButtonSet::empty(), |previous_data| {
                    previous_data.held_buttons()
                });
            let was_pressed = !(mouse_data.held_buttons() - previous_buttons).is_empty();

            // a mouse button is released if a button was down and is now not down
            let was_released = !(previous_buttons - mouse_data.held_buttons()).is_empty();

            let wheel_delta = self.wheel.as_ref().map_or(0.0, |w| w.delta_y);
            let wheel_data = &self.wheel;

            {
                // mousemove
                if old_pos != Some(new_pos) {
                    let mut will_bubble = FxHashSet::default();
                    for node in dom.get_listening_sorted("mousemove") {
                        let node_layout = layout.layout(node.state.layout.node.unwrap()).unwrap();
                        let previously_contained = old_pos
                            .filter(|pos| layout_contains_point(node_layout, *pos))
                            .is_some();
                        let currently_contains = layout_contains_point(node_layout, new_pos);

                        if currently_contains && previously_contained {
                            try_create_event(
                                "mousemove",
                                Arc::new(prepare_mouse_data(mouse_data, node_layout)),
                                &mut will_bubble,
                                resolved_events,
                                node,
                                dom,
                            );
                        }
                    }
                }
            }

            {
                // mouseenter
                let mut will_bubble = FxHashSet::default();
                for node in dom.get_listening_sorted("mouseenter") {
                    let node_layout = layout.layout(node.state.layout.node.unwrap()).unwrap();
                    let previously_contained = old_pos
                        .filter(|pos| layout_contains_point(node_layout, *pos))
                        .is_some();
                    let currently_contains = layout_contains_point(node_layout, new_pos);

                    if currently_contains && !previously_contained {
                        try_create_event(
                            "mouseenter",
                            Arc::new(mouse_data.clone()),
                            &mut will_bubble,
                            resolved_events,
                            node,
                            dom,
                        );
                    }
                }
            }

            {
                // mouseover
                let mut will_bubble = FxHashSet::default();
                for node in dom.get_listening_sorted("mouseover") {
                    let node_layout = layout.layout(node.state.layout.node.unwrap()).unwrap();
                    let previously_contained = old_pos
                        .filter(|pos| layout_contains_point(node_layout, *pos))
                        .is_some();
                    let currently_contains = layout_contains_point(node_layout, new_pos);

                    if currently_contains && !previously_contained {
                        try_create_event(
                            "mouseover",
                            Arc::new(prepare_mouse_data(mouse_data, node_layout)),
                            &mut will_bubble,
                            resolved_events,
                            node,
                            dom,
                        );
                    }
                }
            }

            // mousedown
            if was_pressed {
                let mut will_bubble = FxHashSet::default();
                for node in dom.get_listening_sorted("mousedown") {
                    let node_layout = layout.layout(node.state.layout.node.unwrap()).unwrap();
                    let currently_contains = layout_contains_point(node_layout, new_pos);

                    if currently_contains {
                        try_create_event(
                            "mousedown",
                            Arc::new(prepare_mouse_data(mouse_data, node_layout)),
                            &mut will_bubble,
                            resolved_events,
                            node,
                            dom,
                        );
                    }
                }
            }

            {
                // mouseup
                if was_released {
                    let mut will_bubble = FxHashSet::default();
                    for node in dom.get_listening_sorted("mouseup") {
                        let node_layout = layout.layout(node.state.layout.node.unwrap()).unwrap();
                        let currently_contains = layout_contains_point(node_layout, new_pos);

                        if currently_contains {
                            try_create_event(
                                "mouseup",
                                Arc::new(prepare_mouse_data(mouse_data, node_layout)),
                                &mut will_bubble,
                                resolved_events,
                                node,
                                dom,
                            );
                        }
                    }
                }
            }

            {
                // click
                if mouse_data.trigger_button() == Some(DioxusMouseButton::Primary) && was_released {
                    let mut will_bubble = FxHashSet::default();
                    for node in dom.get_listening_sorted("click") {
                        let node_layout = layout.layout(node.state.layout.node.unwrap()).unwrap();
                        let currently_contains = layout_contains_point(node_layout, new_pos);

                        if currently_contains {
                            try_create_event(
                                "click",
                                Arc::new(prepare_mouse_data(mouse_data, node_layout)),
                                &mut will_bubble,
                                resolved_events,
                                node,
                                dom,
                            );
                        }
                    }
                }
            }

            {
                // contextmenu
                if mouse_data.trigger_button() == Some(DioxusMouseButton::Secondary) && was_released
                {
                    let mut will_bubble = FxHashSet::default();
                    for node in dom.get_listening_sorted("contextmenu") {
                        let node_layout = layout.layout(node.state.layout.node.unwrap()).unwrap();
                        let currently_contains = layout_contains_point(node_layout, new_pos);

                        if currently_contains {
                            try_create_event(
                                "contextmenu",
                                Arc::new(prepare_mouse_data(mouse_data, node_layout)),
                                &mut will_bubble,
                                resolved_events,
                                node,
                                dom,
                            );
                        }
                    }
                }
            }

            {
                // wheel
                if let Some(w) = wheel_data {
                    if wheel_delta != 0.0 {
                        let mut will_bubble = FxHashSet::default();
                        for node in dom.get_listening_sorted("wheel") {
                            let node_layout =
                                layout.layout(node.state.layout.node.unwrap()).unwrap();
                            let currently_contains = layout_contains_point(node_layout, new_pos);

                            if currently_contains {
                                try_create_event(
                                    "wheel",
                                    Arc::new(w.clone()),
                                    &mut will_bubble,
                                    resolved_events,
                                    node,
                                    dom,
                                );
                            }
                        }
                    }
                }
            }

            {
                // mouseleave
                let mut will_bubble = FxHashSet::default();
                for node in dom.get_listening_sorted("mouseleave") {
                    let node_layout = layout.layout(node.state.layout.node.unwrap()).unwrap();
                    let previously_contained = old_pos
                        .filter(|pos| layout_contains_point(node_layout, *pos))
                        .is_some();
                    let currently_contains = layout_contains_point(node_layout, new_pos);

                    if !currently_contains && previously_contained {
                        try_create_event(
                            "mouseleave",
                            Arc::new(prepare_mouse_data(mouse_data, node_layout)),
                            &mut will_bubble,
                            resolved_events,
                            node,
                            dom,
                        );
                    }
                }
            }

            {
                // mouseout
                let mut will_bubble = FxHashSet::default();
                for node in dom.get_listening_sorted("mouseout") {
                    let node_layout = layout.layout(node.state.layout.node.unwrap()).unwrap();
                    let previously_contained = old_pos
                        .filter(|pos| layout_contains_point(node_layout, *pos))
                        .is_some();
                    let currently_contains = layout_contains_point(node_layout, new_pos);

                    if !currently_contains && previously_contained {
                        try_create_event(
                            "mouseout",
                            Arc::new(prepare_mouse_data(mouse_data, node_layout)),
                            &mut will_bubble,
                            resolved_events,
                            node,
                            dom,
                        );
                    }
                }
            }

            // update focus
            if released {
                let mut focus_id = None;
                dom.traverse_depth_first(|node| {
                    let node_layout = layout.layout(node.state.layout.node.unwrap()).unwrap();
                    let currently_contains = layout_contains_point(node_layout, new_pos);

                    if currently_contains && node.state.focus.level.focusable() {
                        focus_id = Some(node.id);
                    }
                });
                if let Some(id) = focus_id {
                    self.focus_state.set_focus(dom, id);
                }
            }
        }
    }

    // fn subscribe(&mut self, f: Rc<dyn Fn() + 'static>) {
    //     self.subscribers.push(f)
    // }
}

pub struct RinkInputHandler {
    state: Rc<RefCell<InnerInputState>>,
    queued_events: Rc<RefCell<Vec<EventCore>>>,
}

impl RinkInputHandler {
    /// global context that handles events
    /// limitations: GUI key modifier is never detected, key up events are not detected, and only two mouse buttons may be pressed at once
    pub fn new() -> (
        Self,
        Rc<RefCell<InnerInputState>>,
        impl FnMut(crossterm::event::Event),
    ) {
        let queued_events = Rc::new(RefCell::new(Vec::new()));
        let queued_events2 = Rc::downgrade(&queued_events);

        let regester_event = move |evt: crossterm::event::Event| {
            if let Some(evt) = get_event(evt) {
                if let Some(v) = queued_events2.upgrade() {
                    (*v).borrow_mut().push(evt);
                }
            }
        };

        let state = Rc::new(RefCell::new(InnerInputState::new()));

        (
            Self {
                state: state.clone(),
                queued_events,
            },
            state,
            regester_event,
        )
    }

    pub(crate) fn prune(&self, mutations: &dioxus_core::Mutations, rdom: &Dom) {
        self.state.borrow_mut().focus_state.prune(mutations, rdom);
    }

    // returns a list of events and if a event will force a rerender
    pub(crate) fn get_events(&self, layout: &Stretch, dom: &mut Dom) -> Vec<UserEvent> {
        let mut resolved_events = Vec::new();

        (*self.state).borrow_mut().update(
            &mut (*self.queued_events).borrow_mut(),
            &mut resolved_events,
            layout,
            dom,
        );

        let events = self
            .queued_events
            .replace(Vec::new())
            .into_iter()
            // these events were added in the update stage
            .filter(|e| {
                ![
                    "mouseenter",
                    "mouseover",
                    "mouseleave",
                    "mouseout",
                    "mousedown",
                    "mouseup",
                    "mousemove",
                    "drag",
                    "wheel",
                    "click",
                    "contextmenu",
                ]
                .contains(&e.0)
            })
            .map(|evt| (evt.0, evt.1.into_any()));

        let mut hm: FxHashMap<&'static str, Vec<Arc<dyn Any + Send + Sync>>> = FxHashMap::default();
        for (event, data) in events {
            if let Some(v) = hm.get_mut(event) {
                v.push(data);
            } else {
                hm.insert(event, vec![data]);
            }
        }
        for (event, datas) in hm {
            for node in dom.get_listening_sorted(event) {
                for data in &datas {
                    if node.state.focused {
                        resolved_events.push(UserEvent {
                            scope_id: None,
                            priority: EventPriority::Medium,
                            name: event,
                            element: Some(node.id),
                            data: data.clone(),
                        });
                    }
                }
            }
        }

        resolved_events
    }

    pub(crate) fn state(&self) -> RefMut<InnerInputState> {
        self.state.borrow_mut()
    }
}

// translate crossterm events into dioxus events
fn get_event(evt: TermEvent) -> Option<(&'static str, EventData)> {
    let (name, data): (&str, EventData) = match evt {
        TermEvent::Key(k) => ("keydown", translate_key_event(k)?),
        TermEvent::Mouse(m) => {
            let (x, y) = (m.column.into(), m.row.into());
            let alt = m.modifiers.contains(KeyModifiers::ALT);
            let shift = m.modifiers.contains(KeyModifiers::SHIFT);
            let ctrl = m.modifiers.contains(KeyModifiers::CONTROL);
            let meta = false;

            let get_mouse_data = |crossterm_button: Option<MouseButton>| {
                let button = crossterm_button.map(|b| match b {
                    MouseButton::Left => DioxusMouseButton::Primary,
                    MouseButton::Right => DioxusMouseButton::Secondary,
                    MouseButton::Middle => DioxusMouseButton::Auxiliary,
                });

                // from https://developer.mozilla.org/en-US/docs/Web/API/MouseEvent

                // The `page` and `screen` coordinates are inconsistent with the MDN definition, as they are relative to the viewport (client), not the target element/page/screen, respectively.
                // todo?
                // But then, MDN defines them in terms of pixels, yet crossterm provides only row/column, and it might not be possible to get pixels. So we can't get 100% consistency anyway.
                let coordinates = Coordinates::new(
                    ScreenPoint::new(x, y),
                    ClientPoint::new(x, y),
                    // offset x/y are set when the origin of the event is assigned to an element
                    ElementPoint::new(0., 0.),
                    PagePoint::new(x, y),
                );

                let mut modifiers = Modifiers::empty();
                if shift {
                    modifiers.insert(Modifiers::SHIFT);
                }
                if ctrl {
                    modifiers.insert(Modifiers::CONTROL);
                }
                if meta {
                    modifiers.insert(Modifiers::META);
                }
                if alt {
                    modifiers.insert(Modifiers::ALT);
                }

                // held mouse buttons get set later by maintaining state, as crossterm does not provide them
                EventData::Mouse(MouseData::new(
                    coordinates,
                    button,
                    DioxusMouseButtons::empty(),
                    modifiers,
                ))
            };

            let get_wheel_data = |up| {
                // from https://developer.mozilla.org/en-US/docs/Web/API/WheelEvent
                EventData::Wheel(WheelData {
                    delta_mode: 0x01,
                    delta_x: 0.0,
                    delta_y: if up { -1.0 } else { 1.0 },
                    delta_z: 0.0,
                })
            };

            match m.kind {
                MouseEventKind::Down(b) => ("mousedown", get_mouse_data(Some(b))),
                MouseEventKind::Up(b) => ("mouseup", get_mouse_data(Some(b))),
                MouseEventKind::Drag(b) => ("drag", get_mouse_data(Some(b))),
                MouseEventKind::Moved => ("mousemove", get_mouse_data(None)),
                MouseEventKind::ScrollDown => ("wheel", get_wheel_data(false)),
                MouseEventKind::ScrollUp => ("wheel", get_wheel_data(true)),
            }
        }
        TermEvent::Resize(x, y) => ("resize", EventData::Screen((x, y))),
    };

    Some((name, data))
}

fn translate_key_event(event: crossterm::event::KeyEvent) -> Option<EventData> {
    let (code, key_str);
    if let TermKeyCode::Char(c) = event.code {
        code = match c {
            'A'..='Z' | 'a'..='z' => match c.to_ascii_uppercase() {
                'A' => KeyCode::A,
                'B' => KeyCode::B,
                'C' => KeyCode::C,
                'D' => KeyCode::D,
                'E' => KeyCode::E,
                'F' => KeyCode::F,
                'G' => KeyCode::G,
                'H' => KeyCode::H,
                'I' => KeyCode::I,
                'J' => KeyCode::J,
                'K' => KeyCode::K,
                'L' => KeyCode::L,
                'M' => KeyCode::M,
                'N' => KeyCode::N,
                'O' => KeyCode::O,
                'P' => KeyCode::P,
                'Q' => KeyCode::Q,
                'R' => KeyCode::R,
                'S' => KeyCode::S,
                'T' => KeyCode::T,
                'U' => KeyCode::U,
                'V' => KeyCode::V,
                'W' => KeyCode::W,
                'X' => KeyCode::X,
                'Y' => KeyCode::Y,
                'Z' => KeyCode::Z,
                _ => return None,
            },
            ' ' => KeyCode::Space,
            '[' => KeyCode::OpenBracket,
            '{' => KeyCode::OpenBracket,
            ']' => KeyCode::CloseBraket,
            '}' => KeyCode::CloseBraket,
            ';' => KeyCode::Semicolon,
            ':' => KeyCode::Semicolon,
            ',' => KeyCode::Comma,
            '<' => KeyCode::Comma,
            '.' => KeyCode::Period,
            '>' => KeyCode::Period,
            '1' => KeyCode::Num1,
            '2' => KeyCode::Num2,
            '3' => KeyCode::Num3,
            '4' => KeyCode::Num4,
            '5' => KeyCode::Num5,
            '6' => KeyCode::Num6,
            '7' => KeyCode::Num7,
            '8' => KeyCode::Num8,
            '9' => KeyCode::Num9,
            '0' => KeyCode::Num0,
            '!' => KeyCode::Num1,
            '@' => KeyCode::Num2,
            '#' => KeyCode::Num3,
            '$' => KeyCode::Num4,
            '%' => KeyCode::Num5,
            '^' => KeyCode::Num6,
            '&' => KeyCode::Num7,
            '*' => KeyCode::Num8,
            '(' => KeyCode::Num9,
            ')' => KeyCode::Num0,
            // numpad charicter are ambiguous to tui
            // '*' => KeyCode::Multiply,
            // '/' => KeyCode::Divide,
            // '-' => KeyCode::Subtract,
            // '+' => KeyCode::Add,
            '+' => KeyCode::EqualSign,
            '-' => KeyCode::Dash,
            '_' => KeyCode::Dash,
            '\'' => KeyCode::SingleQuote,
            '"' => KeyCode::SingleQuote,
            '\\' => KeyCode::BackSlash,
            '|' => KeyCode::BackSlash,
            '/' => KeyCode::ForwardSlash,
            '?' => KeyCode::ForwardSlash,
            '=' => KeyCode::EqualSign,
            '`' => KeyCode::GraveAccent,
            '~' => KeyCode::GraveAccent,
            _ => return None,
        };
        key_str = c.to_string();
    } else {
        code = match event.code {
            TermKeyCode::Esc => KeyCode::Escape,
            TermKeyCode::Backspace => KeyCode::Backspace,
            TermKeyCode::Enter => KeyCode::Enter,
            TermKeyCode::Left => KeyCode::LeftArrow,
            TermKeyCode::Right => KeyCode::RightArrow,
            TermKeyCode::Up => KeyCode::UpArrow,
            TermKeyCode::Down => KeyCode::DownArrow,
            TermKeyCode::Home => KeyCode::Home,
            TermKeyCode::End => KeyCode::End,
            TermKeyCode::PageUp => KeyCode::PageUp,
            TermKeyCode::PageDown => KeyCode::PageDown,
            TermKeyCode::Tab => KeyCode::Tab,
            TermKeyCode::Delete => KeyCode::Delete,
            TermKeyCode::Insert => KeyCode::Insert,
            TermKeyCode::F(fn_num) => match fn_num {
                1 => KeyCode::F1,
                2 => KeyCode::F2,
                3 => KeyCode::F3,
                4 => KeyCode::F4,
                5 => KeyCode::F5,
                6 => KeyCode::F6,
                7 => KeyCode::F7,
                8 => KeyCode::F8,
                9 => KeyCode::F9,
                10 => KeyCode::F10,
                11 => KeyCode::F11,
                12 => KeyCode::F12,
                _ => return None,
            },
            TermKeyCode::BackTab => KeyCode::Tab,
            TermKeyCode::Null => return None,
            _ => return None,
        };
        key_str = if let KeyCode::BackSlash = code {
            "\\".to_string()
        } else {
            format!("{code:?}")
        }
    };
    // from https://developer.mozilla.org/en-US/docs/Web/API/KeyboardEvent
    Some(EventData::Keyboard(KeyboardData {
        char_code: code.raw_code(),
        key: key_str,
        key_code: code,
        alt_key: event.modifiers.contains(KeyModifiers::ALT),
        ctrl_key: event.modifiers.contains(KeyModifiers::CONTROL),
        meta_key: false,
        shift_key: event.modifiers.contains(KeyModifiers::SHIFT),
        locale: Default::default(),
        location: 0x00,
        repeat: Default::default(),
        which: Default::default(),
    }))
}<|MERGE_RESOLUTION|>--- conflicted
+++ resolved
@@ -106,56 +106,6 @@
         match evt.1 {
             // limitations: only two buttons may be held at once
             EventData::Mouse(ref mut m) => {
-<<<<<<< HEAD
-                match &mut self.mouse {
-                    Some(state) => {
-                        let mut buttons = state.0.buttons;
-                        state.0 = m.clone();
-                        match evt.0 {
-                            // this code only runs when there are no buttons down
-                            "mouseup" => {
-                                buttons = 0;
-                                state.1 = Vec::new();
-                            }
-                            "mousedown" => {
-                                if state.1.contains(&m.buttons) {
-                                    // if we already pressed a button and there is another button released the button crossterm sends is the button remaining
-                                    if state.1.len() > 1 {
-                                        evt.0 = "mouseup";
-                                        state.1 = vec![m.buttons];
-                                    }
-                                    // otherwise some other button was pressed. In testing it was consistantly this mapping
-                                    else {
-                                        match m.buttons {
-                                            0x01 => state.1.push(0x02),
-                                            0x02 => state.1.push(0x01),
-                                            0x04 => state.1.push(0x01),
-                                            _ => (),
-                                        }
-                                    }
-                                } else {
-                                    state.1.push(m.buttons);
-                                }
-
-                                buttons = state.1.iter().copied().reduce(|a, b| a | b).unwrap();
-                            }
-                            _ => (),
-                        }
-                        state.0.buttons = buttons;
-                        m.buttons = buttons;
-                    }
-                    None => {
-                        self.mouse = Some((
-                            m.clone(),
-                            if m.buttons == 0 {
-                                Vec::new()
-                            } else {
-                                vec![m.buttons]
-                            },
-                        ));
-                    }
-                }
-=======
                 let mut held_buttons = match &self.mouse {
                     Some(previous_data) => previous_data.held_buttons(),
                     None => MouseButtonSet::empty(),
@@ -186,7 +136,6 @@
 
                 self.mouse = Some(new_mouse_data.clone());
                 *m = new_mouse_data;
->>>>>>> 0ac5e76d
             }
             EventData::Wheel(ref w) => self.wheel = Some(w.clone()),
             EventData::Screen(ref s) => self.screen = Some(*s),
@@ -264,13 +213,8 @@
     }
 
     fn resolve_mouse_events(
-<<<<<<< HEAD
-        &mut self,
-        previous_mouse: Option<(MouseData, Vec<u16>)>,
-=======
         &self,
         previous_mouse: Option<MouseData>,
->>>>>>> 0ac5e76d
         resolved_events: &mut Vec<UserEvent>,
         layout: &Stretch,
         dom: &mut Dom,
@@ -315,13 +259,8 @@
             let new_client_coordinates = (mouse_data.client_coordinates() - node_origin)
                 .to_point()
                 .cast_unit();
-
-            let coordinates = Coordinates::new(
-                mouse_data.screen_coordinates(),
-                mouse_data.client_coordinates(),
                 new_client_coordinates,
                 mouse_data.page_coordinates(),
-            );
 
             MouseData::new(
                 coordinates,
