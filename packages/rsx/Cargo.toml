[package]
name = "dioxus-rsx"
version = "0.0.1"
edition = "2018"
license = "MIT/Apache-2.0"
description = "Core functionality for Dioxus - a concurrent renderer-agnostic Virtual DOM for interactive user experiences"
repository = "https://github.com/DioxusLabs/dioxus/"
homepage = "https://dioxuslabs.com"
documentation = "https://docs.rs/dioxus-rsx"
keywords = ["dom", "ui", "gui", "react", "wasm"]

# See more keys and their definitions at https://doc.rust-lang.org/cargo/reference/manifest.html

[dependencies]
proc-macro2 = { version = "1.0", features = ["span-locations"] }
syn = { version = "1.0", features = ["full", "extra-traits"] }
quote = { version = "1.0" }
<<<<<<< HEAD
dioxus-core = { path = "../core", features = ["serialize"] }
serde = { version = "1.0", features = ["derive"] }
internment = "0.7.0"
=======
serde = { version = "1.0", features = ["derive"] }
>>>>>>> 7ec55aa5
<|MERGE_RESOLUTION|>--- conflicted
+++ resolved
@@ -15,10 +15,5 @@
 proc-macro2 = { version = "1.0", features = ["span-locations"] }
 syn = { version = "1.0", features = ["full", "extra-traits"] }
 quote = { version = "1.0" }
-<<<<<<< HEAD
-dioxus-core = { path = "../core", features = ["serialize"] }
 serde = { version = "1.0", features = ["derive"] }
-internment = "0.7.0"
-=======
-serde = { version = "1.0", features = ["derive"] }
->>>>>>> 7ec55aa5
+internment = "0.7.0"