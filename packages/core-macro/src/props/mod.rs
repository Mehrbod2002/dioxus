--- conflicted
+++ resolved
@@ -957,15 +957,12 @@
             });
             let reconstructing = self.included_fields().map(|f| f.name);
 
-<<<<<<< HEAD
             let FieldInfo {
                 name: field_name,
                 ty: field_type,
                 ..
             } = field;
             // Add the bump lifetime to the generics
-=======
->>>>>>> 51f34241
             let mut ty_generics: Vec<syn::GenericArgument> = self
                 .generics
                 .params
