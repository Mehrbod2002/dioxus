--- conflicted
+++ resolved
@@ -18,19 +18,14 @@
 ///     let double = use_selector(move || count * 2);
 ///     count += 1;
 ///     assert_eq!(double.value(), count * 2);
-<<<<<<< HEAD
-=======
-///  
-///     render! { "{double}" }
+///
+///     rsx! { "{double}" }
 /// }
 /// ```
 #[track_caller]
 #[must_use = "Consider using `use_effect` to rerun a callback when dependencies change"]
-pub fn use_selector<R: PartialEq>(
-    cx: &ScopeState,
-    f: impl FnMut() -> R + 'static,
-) -> ReadOnlySignal<R> {
-    use_maybe_sync_selector(cx, f)
+pub fn use_selector<R: PartialEq>(f: impl FnMut() -> R + 'static) -> ReadOnlySignal<R> {
+    use_maybe_sync_selector(f)
 }
 
 /// Creates a new Selector that may be sync. The selector will be run immediately and whenever any signal it reads changes.
@@ -53,26 +48,29 @@
 #[track_caller]
 #[must_use = "Consider using `use_effect` to rerun a callback when dependencies change"]
 pub fn use_maybe_sync_selector<R: PartialEq, S: Storage<SignalData<R>>>(
-    cx: &ScopeState,
     f: impl FnMut() -> R + 'static,
 ) -> ReadOnlySignal<R, S> {
-    *cx.use_hook(|| maybe_sync_selector(f))
+    use_hook(|| maybe_sync_selector(f))
 }
 
 /// Creates a new unsync Selector with some local dependencies. The selector will be run immediately and whenever any signal it reads or any dependencies it tracks changes
 ///
 /// Selectors can be used to efficiently compute derived data from signals.
->>>>>>> e1e29d14
 ///
-///     rsx! { "{double}" }
+/// ```rust
+/// use dioxus::prelude::*;
+/// use dioxus_signals::*;
+///
+/// fn App(cx: Scope) -> Element {
+///     let mut local_state = use_state(cx, || 0);
+///     let double = use_selector_with_dependencies(cx, (local_state.get(),), move |(local_state,)| local_state * 2);
+///     local_state.set(1);
+///  
+///     render! { "{double}" }
 /// }
 /// ```
 #[track_caller]
 #[must_use = "Consider using `use_effect` to rerun a callback when dependencies change"]
-<<<<<<< HEAD
-pub fn use_selector<R: PartialEq>(f: impl FnMut() -> R + 'static) -> ReadOnlySignal<R> {
-    use_hook(|| selector(f))
-=======
 pub fn use_selector_with_dependencies<R: PartialEq, D: Dependency>(
     cx: &ScopeState,
     dependencies: D,
@@ -126,16 +124,11 @@
         dependencies_signal.set(dependencies.out());
     }
     selector
->>>>>>> e1e29d14
 }
 
 /// Creates a new unsync Selector. The selector will be run immediately and whenever any signal it reads changes.
 ///
 /// Selectors can be used to efficiently compute derived data from signals.
-<<<<<<< HEAD
-pub fn selector<R: PartialEq>(mut f: impl FnMut() -> R + 'static) -> ReadOnlySignal<R> {
-    let mut state = Signal::<R> {
-=======
 #[track_caller]
 pub fn selector<R: PartialEq>(f: impl FnMut() -> R + 'static) -> ReadOnlySignal<R> {
     maybe_sync_selector(f)
@@ -149,7 +142,6 @@
     mut f: impl FnMut() -> R + 'static,
 ) -> ReadOnlySignal<R, S> {
     let state = Signal::<R, S> {
->>>>>>> e1e29d14
         inner: CopyValue::invalid(),
     };
     let effect = Effect {
@@ -162,16 +154,10 @@
     }
     state.inner.value.set(SignalData {
         subscribers: Default::default(),
-<<<<<<< HEAD
         effect_subscribers: Default::default(),
-        value: f(),
-        effect_stack: get_effect_stack(),
-        update_any: schedule_update_any(),
-=======
         update_any: schedule_update_any().expect("in a virtual dom"),
         value: f(),
         effect_ref: get_effect_ref(),
->>>>>>> e1e29d14
     });
     {
         EFFECT_STACK.with(|stack| stack.effects.write().pop());
