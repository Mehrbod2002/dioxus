class ListenerMap {
  constructor(root) {
    // bubbling events can listen at the root element
    this.global = {};
    // non bubbling events listen at the element the listener was created at
    this.local = {};
    this.root = root;
  }

  create(event_name, element, handler, bubbles) {
    if (bubbles) {
      if (this.global[event_name] === undefined) {
        this.global[event_name] = {};
        this.global[event_name].active = 1;
        this.global[event_name].callback = handler;
        this.root.addEventListener(event_name, handler);
      } else {
        this.global[event_name].active++;
      }
    } else {
      const id = element.getAttribute("data-dioxus-id");
      if (!this.local[id]) {
        this.local[id] = {};
      }
      this.local[id][event_name] = handler;
      element.addEventListener(event_name, handler);
    }
  }

  remove(element, event_name, bubbles) {
    if (bubbles) {
      this.global[event_name].active--;
      if (this.global[event_name].active === 0) {
        this.root.removeEventListener(
          event_name,
          this.global[event_name].callback
        );
        delete this.global[event_name];
      }
    } else {
      const id = element.getAttribute("data-dioxus-id");
      delete this.local[id][event_name];
      if (this.local[id].length === 0) {
        delete this.local[id];
      }
      element.removeEventListener(event_name, handler);
    }
  }

  removeAllNonBubbling(element) {
    const id = element.getAttribute("data-dioxus-id");
    delete this.local[id];
  }
}

class InterpreterConfig {
  constructor(intercept_link_redirects) {
    this.intercept_link_redirects = intercept_link_redirects;
  }
}

class Interpreter {
  constructor(root, config) {
    this.config = config;
    this.root = root;
    this.listeners = new ListenerMap(root);
    this.nodes = [root];
    this.stack = [root];
    this.handlers = {};
    this.templates = {};
    this.lastNodeWasText = false;
  }
  top() {
    return this.stack[this.stack.length - 1];
  }
  pop() {
    return this.stack.pop();
  }
  MountToRoot() {
    this.AppendChildren(this.stack.length - 1);
  }
  SetNode(id, node) {
    this.nodes[id] = node;
  }
  PushRoot(root) {
    const node = this.nodes[root];
    this.stack.push(node);
  }
  PopRoot() {
    this.stack.pop();
  }
  AppendChildren(many) {
    // let root = this.nodes[id];
    let root = this.stack[this.stack.length - 1 - many];
    let to_add = this.stack.splice(this.stack.length - many);
    for (let i = 0; i < many; i++) {
      root.appendChild(to_add[i]);
    }
  }
  ReplaceWith(root_id, m) {
    let root = this.nodes[root_id];
    let els = this.stack.splice(this.stack.length - m);
    if (is_element_node(root.nodeType)) {
      this.listeners.removeAllNonBubbling(root);
    }
    root.replaceWith(...els);
  }
  InsertAfter(root, n) {
    let old = this.nodes[root];
    let new_nodes = this.stack.splice(this.stack.length - n);
    old.after(...new_nodes);
  }
  InsertBefore(root, n) {
    let old = this.nodes[root];
    let new_nodes = this.stack.splice(this.stack.length - n);
    old.before(...new_nodes);
  }
  Remove(root) {
    let node = this.nodes[root];
    if (node !== undefined) {
      if (is_element_node(node)) {
        this.listeners.removeAllNonBubbling(node);
      }
      node.remove();
    }
  }
  CreateTextNode(text, root) {
    const node = document.createTextNode(text);
    this.nodes[root] = node;
    this.stack.push(node);
  }
  CreatePlaceholder(root) {
    let el = document.createElement("pre");
    el.hidden = true;
    this.stack.push(el);
    this.nodes[root] = el;
  }
  NewEventListener(event_name, root, bubbles, handler) {
    const element = this.nodes[root];
    element.setAttribute("data-dioxus-id", `${root}`);
    this.listeners.create(event_name, element, handler, bubbles);
  }
  RemoveEventListener(root, event_name, bubbles) {
    const element = this.nodes[root];
    element.removeAttribute(`data-dioxus-id`);
    this.listeners.remove(element, event_name, bubbles);
  }
  SetText(root, text) {
    this.nodes[root].textContent = text;
  }
  SetAttribute(id, field, value, ns) {
    if (value === null) {
      this.RemoveAttribute(id, field, ns);
    } else {
      const node = this.nodes[id];
      this.SetAttributeInner(node, field, value, ns);
    }
  }
  SetAttributeInner(node, field, value, ns) {
    const name = field;
    if (ns === "style") {
      // ????? why do we need to do this
      if (node.style === undefined) {
        node.style = {};
      }
      node.style[name] = value;
    } else if (ns != null && ns != undefined) {
      node.setAttributeNS(ns, name, value);
    } else {
      switch (name) {
        case "value":
          if (value !== node.value) {
            node.value = value;
          }
          break;
        case "checked":
          node.checked = value === "true" || value === true;
          break;
        case "selected":
          node.selected = value === "true" || value === true;
          break;
        case "dangerous_inner_html":
          node.innerHTML = value;
          break;
        default:
          // https://github.com/facebook/react/blob/8b88ac2592c5f555f315f9440cbb665dd1e7457a/packages/react-dom/src/shared/DOMProperty.js#L352-L364
          if (value === "false" && bool_attrs.hasOwnProperty(name)) {
            node.removeAttribute(name);
          } else {
            node.setAttribute(name, value);
          }
      }
    }
  }
  RemoveAttribute(root, field, ns) {
    const name = field;
    const node = this.nodes[root];
    if (ns == "style") {
      node.style.removeProperty(name);
    } else if (ns !== null || ns !== undefined) {
      node.removeAttributeNS(ns, name);
    } else if (name === "value") {
      node.value = "";
    } else if (name === "checked") {
      node.checked = false;
    } else if (name === "selected") {
      node.selected = false;
    } else if (name === "dangerous_inner_html") {
      node.innerHTML = "";
    } else {
      node.removeAttribute(name);
    }
  }
  handleEdits(edits) {
    for (let template of edits.templates) {
      this.SaveTemplate(template);
    }

    for (let edit of edits.edits) {
      this.handleEdit(edit);
    }

    /*POST_HANDLE_EDITS*/
  }

  SaveTemplate(template) {
    let roots = [];
    for (let root of template.roots) {
      roots.push(this.MakeTemplateNode(root));
    }
    this.templates[template.name] = roots;
  }

  MakeTemplateNode(node) {
    switch (node.type) {
      case "Text":
        return document.createTextNode(node.text);
      case "Dynamic":
        let dyn = document.createElement("pre");
        dyn.hidden = true;
        return dyn;
      case "DynamicText":
        return document.createTextNode("placeholder");
      case "Element":
        let el;

        if (node.namespace != null) {
          el = document.createElementNS(node.namespace, node.tag);
        } else {
          el = document.createElement(node.tag);
        }

        for (let attr of node.attrs) {
          if (attr.type == "Static") {
            this.SetAttributeInner(el, attr.name, attr.value, attr.namespace);
          }
        }

        for (let child of node.children) {
          el.appendChild(this.MakeTemplateNode(child));
        }

        return el;
    }
  }
  AssignId(path, id) {
    this.nodes[id] = this.LoadChild(path);
  }
  LoadChild(path) {
    // iterate through each number and get that child
    let node = this.stack[this.stack.length - 1];

    for (let i = 0; i < path.length; i++) {
      node = node.childNodes[path[i]];
    }

    return node;
  }
  HydrateText(path, value, id) {
    let node = this.LoadChild(path);

    if (node.nodeType == Node.TEXT_NODE) {
      node.textContent = value;
    } else {
      // replace with a textnode
      let text = document.createTextNode(value);
      node.replaceWith(text);
      node = text;
    }

    this.nodes[id] = node;
  }
  ReplacePlaceholder(path, m) {
    let els = this.stack.splice(this.stack.length - m);
    let node = this.LoadChild(path);
    node.replaceWith(...els);
  }
  LoadTemplate(name, index, id) {
    let node = this.templates[name][index].cloneNode(true);
    this.nodes[id] = node;
    this.stack.push(node);
  }
  handleEdit(edit) {
    switch (edit.type) {
      case "AppendChildren":
        this.AppendChildren(edit.m);
        break;
      case "AssignId":
        this.AssignId(edit.path, edit.id);
        break;
      case "CreatePlaceholder":
        this.CreatePlaceholder(edit.id);
        break;
      case "CreateTextNode":
        this.CreateTextNode(edit.value, edit.id);
        break;
      case "HydrateText":
        this.HydrateText(edit.path, edit.value, edit.id);
        break;
      case "LoadTemplate":
        this.LoadTemplate(edit.name, edit.index, edit.id);
        break;
      case "PushRoot":
        this.PushRoot(edit.id);
        break;
      case "ReplaceWith":
        this.ReplaceWith(edit.id, edit.m);
        break;
      case "ReplacePlaceholder":
        this.ReplacePlaceholder(edit.path, edit.m);
        break;
      case "InsertAfter":
        this.InsertAfter(edit.id, edit.m);
        break;
      case "InsertBefore":
        this.InsertBefore(edit.id, edit.m);
        break;
      case "Remove":
        this.Remove(edit.id);
        break;
      case "SetText":
        this.SetText(edit.id, edit.value);
        break;
      case "SetAttribute":
        this.SetAttribute(edit.id, edit.name, edit.value, edit.ns);
        break;
      case "RemoveAttribute":
        this.RemoveAttribute(edit.id, edit.name, edit.ns);
        break;
      case "RemoveEventListener":
        this.RemoveEventListener(edit.id, edit.name);
        break;
      case "NewEventListener":
        let bubbles = event_bubbles(edit.name);

        // this handler is only provided on desktop implementations since this
        // method is not used by the web implementation
        let handler = (event) => {
          let target = event.target;
          if (target != null) {
            let realId = target.getAttribute(`data-dioxus-id`);
            let shouldPreventDefault = target.getAttribute(
              `dioxus-prevent-default`
            );

            if (event.type === "click") {
              // todo call prevent default if it's the right type of event
<<<<<<< HEAD
              if (this.config.intercept_link_redirects) {
                let a_element = target.closest("a");
                if (a_element != null) {
                  event.preventDefault();
                  if (
                    shouldPreventDefault !== `onclick` &&
                    a_element.getAttribute(`dioxus-prevent-default`) !==
                      `onclick`
                  ) {
                    const href = a_element.getAttribute("href");
                    if (href !== "" && href !== null && href !== undefined) {
                      window.ipc.postMessage(
                        serializeIpcMessage("browser_open", { href })
                      );
                    }
=======
              let a_element = target.closest("a");
              if (a_element != null) {
                event.preventDefault();
                if (
                  shouldPreventDefault !== `onclick` &&
                  a_element.getAttribute(`dioxus-prevent-default`) !== `onclick`
                ) {
                  const href = a_element.getAttribute("href");
                  if (href !== "" && href !== null && href !== undefined) {
                    window.ipc.postMessage(
                      serializeIpcMessage("browser_open", { href })
                    );
>>>>>>> 06ae3756
                  }
                }
              }

              // also prevent buttons from submitting
              if (target.tagName === "BUTTON" && event.type == "submit") {
                event.preventDefault();
              }
            }
            // walk the tree to find the real element
            while (realId == null) {
              // we've reached the root we don't want to send an event
              if (target.parentElement === null) {
                return;
              }

              target = target.parentElement;
              realId = target.getAttribute(`data-dioxus-id`);
            }

            shouldPreventDefault = target.getAttribute(
              `dioxus-prevent-default`
            );

            let contents = serialize_event(event);

            if (shouldPreventDefault === `on${event.type}`) {
              event.preventDefault();
            }

            if (event.type === "submit") {
              event.preventDefault();
            }

            if (
              target.tagName === "FORM" &&
              (event.type === "submit" || event.type === "input")
            ) {
              for (let x = 0; x < target.elements.length; x++) {
                let element = target.elements[x];
                let name = element.getAttribute("name");
                if (name != null) {
                  if (element.getAttribute("type") === "checkbox") {
                    // @ts-ignore
                    contents.values[name] = element.checked ? "true" : "false";
                  } else if (element.getAttribute("type") === "radio") {
                    if (element.checked) {
                      contents.values[name] = element.value;
                    }
                  } else {
                    // @ts-ignore
                    contents.values[name] =
                      element.value ?? element.textContent;
                  }
                }
              }
            }

            if (realId === null) {
              return;
            }
            window.ipc.postMessage(
              serializeIpcMessage("user_event", {
                name: edit.name,
                element: parseInt(realId),
                data: contents,
                bubbles,
              })
            );
          }
        };
        this.NewEventListener(edit.name, edit.id, bubbles, handler);
        break;
    }
  }
}

// this handler is only provided on the desktop and liveview implementations since this
// method is not used by the web implementation
function handler(event, name, bubbles) {
  let target = event.target;
  if (target != null) {
    let shouldPreventDefault = target.getAttribute(`dioxus-prevent-default`);

    if (event.type === "click") {
      // Prevent redirects from links
      let a_element = target.closest("a");
      if (a_element != null) {
        event.preventDefault();
        if (
          shouldPreventDefault !== `onclick` &&
          a_element.getAttribute(`dioxus-prevent-default`) !== `onclick`
        ) {
          const href = a_element.getAttribute("href");
          if (href !== "" && href !== null && href !== undefined) {
            window.ipc.postMessage(
              serializeIpcMessage("browser_open", { href })
            );
          }
        }
      }

      // also prevent buttons from submitting
      if (target.tagName === "BUTTON" && event.type == "submit") {
        event.preventDefault();
      }
    }

    const realId = find_real_id(target);

    shouldPreventDefault = target.getAttribute(`dioxus-prevent-default`);

    if (shouldPreventDefault === `on${event.type}`) {
      event.preventDefault();
    }

    if (event.type === "submit") {
      event.preventDefault();
    }

    let contents = serialize_event(event);

    /*POST_EVENT_SERIALIZATION*/

    if (
      target.tagName === "FORM" &&
      (event.type === "submit" || event.type === "input")
    ) {
      if (
        target.tagName === "FORM" &&
        (event.type === "submit" || event.type === "input")
      ) {
        const formData = new FormData(target);

        for (let name of formData.keys()) {
          let value = formData.getAll(name);
          contents.values[name] = value;
        }
      }
    }

    if (realId === null) {
      return;
    }
    window.ipc.postMessage(
      serializeIpcMessage("user_event", {
        name: name,
        element: parseInt(realId),
        data: contents,
        bubbles,
      })
    );
  }
}

function find_real_id(target) {
  let realId = target.getAttribute(`data-dioxus-id`);
  // walk the tree to find the real element
  while (realId == null) {
    // we've reached the root we don't want to send an event
    if (target.parentElement === null) {
      return;
    }

    target = target.parentElement;
    realId = target.getAttribute(`data-dioxus-id`);
  }
  return realId;
}

function get_mouse_data(event) {
  const {
    altKey,
    button,
    buttons,
    clientX,
    clientY,
    ctrlKey,
    metaKey,
    offsetX,
    offsetY,
    pageX,
    pageY,
    screenX,
    screenY,
    shiftKey,
  } = event;
  return {
    alt_key: altKey,
    button: button,
    buttons: buttons,
    client_x: clientX,
    client_y: clientY,
    ctrl_key: ctrlKey,
    meta_key: metaKey,
    offset_x: offsetX,
    offset_y: offsetY,
    page_x: pageX,
    page_y: pageY,
    screen_x: screenX,
    screen_y: screenY,
    shift_key: shiftKey,
  };
}

function serialize_event(event) {
  switch (event.type) {
    case "copy":
    case "cut":
    case "past": {
      return {};
    }
    case "compositionend":
    case "compositionstart":
    case "compositionupdate": {
      let { data } = event;
      return {
        data,
      };
    }
    case "keydown":
    case "keypress":
    case "keyup": {
      let {
        charCode,
        key,
        altKey,
        ctrlKey,
        metaKey,
        keyCode,
        shiftKey,
        location,
        repeat,
        which,
        code,
      } = event;
      return {
        char_code: charCode,
        key: key,
        alt_key: altKey,
        ctrl_key: ctrlKey,
        meta_key: metaKey,
        key_code: keyCode,
        shift_key: shiftKey,
        location: location,
        repeat: repeat,
        which: which,
        code,
      };
    }
    case "focus":
    case "blur": {
      return {};
    }
    case "change": {
      let target = event.target;
      let value;
      if (target.type === "checkbox" || target.type === "radio") {
        value = target.checked ? "true" : "false";
      } else {
        value = target.value ?? target.textContent;
      }
      return {
        value: value,
        values: {},
      };
    }
    case "input":
    case "invalid":
    case "reset":
    case "submit": {
      let target = event.target;
      let value = target.value ?? target.textContent;

      if (target.type === "checkbox") {
        value = target.checked ? "true" : "false";
      }

      return {
        value: value,
        values: {},
      };
    }
    case "drag":
    case "dragend":
    case "dragenter":
    case "dragexit":
    case "dragleave":
    case "dragover":
    case "dragstart":
    case "drop": {
      return { mouse: get_mouse_data(event) };
    }
    case "click":
    case "contextmenu":
    case "doubleclick":
    case "dblclick":
    case "mousedown":
    case "mouseenter":
    case "mouseleave":
    case "mousemove":
    case "mouseout":
    case "mouseover":
    case "mouseup": {
      return get_mouse_data(event);
    }
    case "pointerdown":
    case "pointermove":
    case "pointerup":
    case "pointercancel":
    case "gotpointercapture":
    case "lostpointercapture":
    case "pointerenter":
    case "pointerleave":
    case "pointerover":
    case "pointerout": {
      const {
        altKey,
        button,
        buttons,
        clientX,
        clientY,
        ctrlKey,
        metaKey,
        pageX,
        pageY,
        screenX,
        screenY,
        shiftKey,
        pointerId,
        width,
        height,
        pressure,
        tangentialPressure,
        tiltX,
        tiltY,
        twist,
        pointerType,
        isPrimary,
      } = event;
      return {
        alt_key: altKey,
        button: button,
        buttons: buttons,
        client_x: clientX,
        client_y: clientY,
        ctrl_key: ctrlKey,
        meta_key: metaKey,
        page_x: pageX,
        page_y: pageY,
        screen_x: screenX,
        screen_y: screenY,
        shift_key: shiftKey,
        pointer_id: pointerId,
        width: width,
        height: height,
        pressure: pressure,
        tangential_pressure: tangentialPressure,
        tilt_x: tiltX,
        tilt_y: tiltY,
        twist: twist,
        pointer_type: pointerType,
        is_primary: isPrimary,
      };
    }
    case "select": {
      return {};
    }
    case "touchcancel":
    case "touchend":
    case "touchmove":
    case "touchstart": {
      const { altKey, ctrlKey, metaKey, shiftKey } = event;
      return {
        // changed_touches: event.changedTouches,
        // target_touches: event.targetTouches,
        // touches: event.touches,
        alt_key: altKey,
        ctrl_key: ctrlKey,
        meta_key: metaKey,
        shift_key: shiftKey,
      };
    }
    case "scroll": {
      return {};
    }
    case "wheel": {
      const { deltaX, deltaY, deltaZ, deltaMode } = event;
      return {
        delta_x: deltaX,
        delta_y: deltaY,
        delta_z: deltaZ,
        delta_mode: deltaMode,
      };
    }
    case "animationstart":
    case "animationend":
    case "animationiteration": {
      const { animationName, elapsedTime, pseudoElement } = event;
      return {
        animation_name: animationName,
        elapsed_time: elapsedTime,
        pseudo_element: pseudoElement,
      };
    }
    case "transitionend": {
      const { propertyName, elapsedTime, pseudoElement } = event;
      return {
        property_name: propertyName,
        elapsed_time: elapsedTime,
        pseudo_element: pseudoElement,
      };
    }
    case "abort":
    case "canplay":
    case "canplaythrough":
    case "durationchange":
    case "emptied":
    case "encrypted":
    case "ended":
    case "error":
    case "loadeddata":
    case "loadedmetadata":
    case "loadstart":
    case "pause":
    case "play":
    case "playing":
    case "progress":
    case "ratechange":
    case "seeked":
    case "seeking":
    case "stalled":
    case "suspend":
    case "timeupdate":
    case "volumechange":
    case "waiting": {
      return {};
    }
    case "toggle": {
      return {};
    }
    default: {
      return {};
    }
  }
}
function serializeIpcMessage(method, params = {}) {
  return JSON.stringify({ method, params });
}
const bool_attrs = {
  allowfullscreen: true,
  allowpaymentrequest: true,
  async: true,
  autofocus: true,
  autoplay: true,
  checked: true,
  controls: true,
  default: true,
  defer: true,
  disabled: true,
  formnovalidate: true,
  hidden: true,
  ismap: true,
  itemscope: true,
  loop: true,
  multiple: true,
  muted: true,
  nomodule: true,
  novalidate: true,
  open: true,
  playsinline: true,
  readonly: true,
  required: true,
  reversed: true,
  selected: true,
  truespeed: true,
};

function is_element_node(node) {
  return node.nodeType == 1;
}

function event_bubbles(event) {
  switch (event) {
    case "copy":
      return true;
    case "cut":
      return true;
    case "paste":
      return true;
    case "compositionend":
      return true;
    case "compositionstart":
      return true;
    case "compositionupdate":
      return true;
    case "keydown":
      return true;
    case "keypress":
      return true;
    case "keyup":
      return true;
    case "focus":
      return false;
    case "focusout":
      return true;
    case "focusin":
      return true;
    case "blur":
      return false;
    case "change":
      return true;
    case "input":
      return true;
    case "invalid":
      return true;
    case "reset":
      return true;
    case "submit":
      return true;
    case "click":
      return true;
    case "contextmenu":
      return true;
    case "doubleclick":
      return true;
    case "dblclick":
      return true;
    case "drag":
      return true;
    case "dragend":
      return true;
    case "dragenter":
      return false;
    case "dragexit":
      return false;
    case "dragleave":
      return true;
    case "dragover":
      return true;
    case "dragstart":
      return true;
    case "drop":
      return true;
    case "mousedown":
      return true;
    case "mouseenter":
      return false;
    case "mouseleave":
      return false;
    case "mousemove":
      return true;
    case "mouseout":
      return true;
    case "scroll":
      return false;
    case "mouseover":
      return true;
    case "mouseup":
      return true;
    case "pointerdown":
      return true;
    case "pointermove":
      return true;
    case "pointerup":
      return true;
    case "pointercancel":
      return true;
    case "gotpointercapture":
      return true;
    case "lostpointercapture":
      return true;
    case "pointerenter":
      return false;
    case "pointerleave":
      return false;
    case "pointerover":
      return true;
    case "pointerout":
      return true;
    case "select":
      return true;
    case "touchcancel":
      return true;
    case "touchend":
      return true;
    case "touchmove":
      return true;
    case "touchstart":
      return true;
    case "wheel":
      return true;
    case "abort":
      return false;
    case "canplay":
      return false;
    case "canplaythrough":
      return false;
    case "durationchange":
      return false;
    case "emptied":
      return false;
    case "encrypted":
      return true;
    case "ended":
      return false;
    case "error":
      return false;
    case "loadeddata":
      return false;
    case "loadedmetadata":
      return false;
    case "loadstart":
      return false;
    case "pause":
      return false;
    case "play":
      return false;
    case "playing":
      return false;
    case "progress":
      return false;
    case "ratechange":
      return false;
    case "seeked":
      return false;
    case "seeking":
      return false;
    case "stalled":
      return false;
    case "suspend":
      return false;
    case "timeupdate":
      return false;
    case "volumechange":
      return false;
    case "waiting":
      return false;
    case "animationstart":
      return true;
    case "animationend":
      return true;
    case "animationiteration":
      return true;
    case "transitionend":
      return true;
    case "toggle":
      return true;
  }

  return true;
}<|MERGE_RESOLUTION|>--- conflicted
+++ resolved
@@ -365,7 +365,6 @@
 
             if (event.type === "click") {
               // todo call prevent default if it's the right type of event
-<<<<<<< HEAD
               if (this.config.intercept_link_redirects) {
                 let a_element = target.closest("a");
                 if (a_element != null) {
@@ -381,20 +380,6 @@
                         serializeIpcMessage("browser_open", { href })
                       );
                     }
-=======
-              let a_element = target.closest("a");
-              if (a_element != null) {
-                event.preventDefault();
-                if (
-                  shouldPreventDefault !== `onclick` &&
-                  a_element.getAttribute(`dioxus-prevent-default`) !== `onclick`
-                ) {
-                  const href = a_element.getAttribute("href");
-                  if (href !== "" && href !== null && href !== undefined) {
-                    window.ipc.postMessage(
-                      serializeIpcMessage("browser_open", { href })
-                    );
->>>>>>> 06ae3756
                   }
                 }
               }
