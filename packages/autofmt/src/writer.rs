<<<<<<< HEAD
use dioxus_rsx::{AttributeType, BodyNode, ElementAttrValue, ForLoop};
=======
use dioxus_rsx::{BodyNode, ElementAttrNamed, ElementAttrValue, ForLoop};
>>>>>>> 8f70509b
use proc_macro2::{LineColumn, Span};
use quote::ToTokens;
use std::{
    collections::{HashMap, VecDeque},
    fmt::{Result, Write},
};
use syn::{spanned::Spanned, Expr, ExprIf};

use crate::buffer::Buffer;
use crate::ifmt_to_string;

#[derive(Debug)]
pub struct Writer<'a> {
    pub raw_src: &'a str,
    pub src: Vec<&'a str>,
    pub cached_formats: HashMap<Location, String>,
    pub comments: VecDeque<usize>,
    pub out: Buffer,
}

#[derive(Clone, Copy, Hash, PartialEq, Eq, Debug)]
pub struct Location {
    pub line: usize,
    pub col: usize,
}
impl Location {
    pub fn new(start: LineColumn) -> Self {
        Self {
            line: start.line,
            col: start.column,
        }
    }
}

impl<'a> Writer<'a> {
    pub fn new(raw_src: &'a str) -> Self {
        let src = raw_src.lines().collect();
        Self {
            raw_src,
            src,
            cached_formats: HashMap::new(),
            comments: VecDeque::new(),
            out: Buffer::default(),
        }
    }

    // Expects to be written directly into place
    pub fn write_ident(&mut self, node: &BodyNode) -> Result {
        match node {
            BodyNode::Element(el) => self.write_element(el),
            BodyNode::Component(component) => self.write_component(component),
            BodyNode::Text(text) => self.out.write_text(text),
            BodyNode::RawExpr(exp) => self.write_raw_expr(exp.span()),
            BodyNode::ForLoop(forloop) => self.write_for_loop(forloop),
            BodyNode::IfChain(ifchain) => self.write_if_chain(ifchain),
        }
    }

    pub fn consume(self) -> Option<String> {
        Some(self.out.buf)
    }

    pub fn write_comments(&mut self, child: Span) -> Result {
        // collect all comments upwards
        let start = child.start();
        let line_start = start.line - 1;

        for (id, line) in self.src[..line_start].iter().enumerate().rev() {
            if line.trim().starts_with("//") || line.is_empty() {
                if id != 0 {
                    self.comments.push_front(id);
                }
            } else {
                break;
            }
        }

        let mut last_was_empty = false;
        while let Some(comment_line) = self.comments.pop_front() {
            let line = &self.src[comment_line];
            if line.is_empty() {
                if !last_was_empty {
                    self.out.new_line()?;
                }
                last_was_empty = true;
            } else {
                last_was_empty = false;
                self.out.tabbed_line()?;
                write!(self.out, "{}", self.src[comment_line].trim())?;
            }
        }

        Ok(())
    }

    // Push out the indent level and write each component, line by line
    pub fn write_body_indented(&mut self, children: &[BodyNode]) -> Result {
        self.out.indent_level += 1;

        self.write_body_no_indent(children)?;

        self.out.indent_level -= 1;
        Ok(())
    }

    pub fn write_body_no_indent(&mut self, children: &[BodyNode]) -> Result {
        let last_child = children.len();
        let iter = children.iter().peekable().enumerate();

        for (idx, child) in iter {
            if self.current_span_is_primary(child.span()) {
                self.write_comments(child.span())?;
            }

            match child {
                // check if the expr is a short
                BodyNode::RawExpr { .. } => {
                    self.out.tabbed_line()?;
                    self.write_ident(child)?;
                    if idx != last_child - 1 {
                        write!(self.out, ",")?;
                    }
                }
                _ => {
                    self.out.tabbed_line()?;
                    self.write_ident(child)?;
                }
            }
        }

        Ok(())
    }

    pub(crate) fn attr_value_len(&mut self, value: &ElementAttrValue) -> usize {
        match value {
            ElementAttrValue::AttrOptionalExpr { condition, value } => {
                let condition_len = self.retrieve_formatted_expr(condition).len();
                let value_len = self.attr_value_len(value);

                condition_len + value_len + 6
            }
            ElementAttrValue::AttrLiteral(lit) => ifmt_to_string(lit).len(),
            ElementAttrValue::AttrExpr(expr) => expr.span().line_length(),
            ElementAttrValue::EventTokens(tokens) => {
                let location = Location::new(tokens.span().start());

                let len = if let std::collections::hash_map::Entry::Vacant(e) =
                    self.cached_formats.entry(location)
                {
                    let formatted = prettyplease::unparse_expr(tokens);
                    let len = if formatted.contains('\n') {
                        10000
                    } else {
                        formatted.len()
                    };
                    e.insert(formatted);
                    len
                } else {
                    self.cached_formats[&location].len()
                };

                len
            }
        }
    }

<<<<<<< HEAD
    pub(crate) fn is_short_attrs(&mut self, attributes: &[AttributeType]) -> usize {
=======
    pub(crate) fn is_short_attrs(&mut self, attributes: &[ElementAttrNamed]) -> usize {
>>>>>>> 8f70509b
        let mut total = 0;

        for attr in attributes {
            if self.current_span_is_primary(attr.start()) {
                'line: for line in self.src[..attr.start().start().line - 1].iter().rev() {
                    match (line.trim().starts_with("//"), line.is_empty()) {
                        (true, _) => return 100000,
                        (_, true) => continue 'line,
                        _ => break 'line,
                    }
                }
            }

<<<<<<< HEAD
            match attr {
                AttributeType::Named(attr) => {
                    let name_len = match &attr.attr.name {
                        dioxus_rsx::ElementAttrName::BuiltIn(name) => {
                            let name = name.to_string();
                            name.len()
                        }
                        dioxus_rsx::ElementAttrName::Custom(name) => name.value().len() + 2,
                    };
                    total += name_len;
                    total += self.attr_value_len(&attr.attr.value);
                }
                AttributeType::Spread(expr) => {
                    let expr_len = self.retrieve_formatted_expr(expr).len();
                    total += expr_len + 3;
=======
            total += match &attr.attr.name {
                dioxus_rsx::ElementAttrName::BuiltIn(name) => {
                    let name = name.to_string();
                    name.len()
>>>>>>> 8f70509b
                }
                dioxus_rsx::ElementAttrName::Custom(name) => name.value().len() + 2,
            };

<<<<<<< HEAD
=======
            total += self.attr_value_len(&attr.attr.value);

>>>>>>> 8f70509b
            total += 6;
        }

        total
    }

    pub fn retrieve_formatted_expr(&mut self, expr: &Expr) -> &str {
        self.cached_formats
            .entry(Location::new(expr.span().start()))
            .or_insert_with(|| prettyplease::unparse_expr(expr))
            .as_str()
    }

    fn write_for_loop(&mut self, forloop: &ForLoop) -> std::fmt::Result {
        write!(
            self.out,
            "for {} in {} {{",
            forloop.pat.clone().into_token_stream(),
            prettyplease::unparse_expr(&forloop.expr)
        )?;

        if forloop.body.is_empty() {
            write!(self.out, "}}")?;
            return Ok(());
        }

        self.write_body_indented(&forloop.body)?;

        self.out.tabbed_line()?;
        write!(self.out, "}}")?;

        Ok(())
    }

    fn write_if_chain(&mut self, ifchain: &ExprIf) -> std::fmt::Result {
        self.write_raw_expr(ifchain.span())
    }
}

pub(crate) trait SpanLength {
    fn line_length(&self) -> usize;
}
impl SpanLength for Span {
    fn line_length(&self) -> usize {
        self.end().line - self.start().line
    }
}<|MERGE_RESOLUTION|>--- conflicted
+++ resolved
@@ -1,8 +1,4 @@
-<<<<<<< HEAD
 use dioxus_rsx::{AttributeType, BodyNode, ElementAttrValue, ForLoop};
-=======
-use dioxus_rsx::{BodyNode, ElementAttrNamed, ElementAttrValue, ForLoop};
->>>>>>> 8f70509b
 use proc_macro2::{LineColumn, Span};
 use quote::ToTokens;
 use std::{
@@ -169,11 +165,7 @@
         }
     }
 
-<<<<<<< HEAD
     pub(crate) fn is_short_attrs(&mut self, attributes: &[AttributeType]) -> usize {
-=======
-    pub(crate) fn is_short_attrs(&mut self, attributes: &[ElementAttrNamed]) -> usize {
->>>>>>> 8f70509b
         let mut total = 0;
 
         for attr in attributes {
@@ -187,7 +179,6 @@
                 }
             }
 
-<<<<<<< HEAD
             match attr {
                 AttributeType::Named(attr) => {
                     let name_len = match &attr.attr.name {
@@ -203,21 +194,9 @@
                 AttributeType::Spread(expr) => {
                     let expr_len = self.retrieve_formatted_expr(expr).len();
                     total += expr_len + 3;
-=======
-            total += match &attr.attr.name {
-                dioxus_rsx::ElementAttrName::BuiltIn(name) => {
-                    let name = name.to_string();
-                    name.len()
->>>>>>> 8f70509b
-                }
-                dioxus_rsx::ElementAttrName::Custom(name) => name.value().len() + 2,
+                }
             };
 
-<<<<<<< HEAD
-=======
-            total += self.attr_value_len(&attr.attr.value);
-
->>>>>>> 8f70509b
             total += 6;
         }
 
