[package]
name = "dioxus-html"
version = { workspace = true }
authors = ["Jonathan Kelley"]
edition = "2018"
description = "HTML Element pack for Dioxus - a concurrent renderer-agnostic Virtual DOM for interactive user experiences"
license = "MIT OR Apache-2.0"
repository = "https://github.com/DioxusLabs/dioxus/"
homepage = "https://dioxuslabs.com"
keywords = ["dom", "ui", "gui", "react"]

[dependencies]
dioxus-core = { workspace = true }
dioxus-rsx = { workspace = true, features = ["hot_reload"], optional = true }
<<<<<<< HEAD
serde = { version = "1", features = ["derive"] }
=======
dioxus-html-internal-macro = { workspace = true }
serde = { version = "1", features = ["derive"], optional = true }
>>>>>>> 4fc2802e
serde_repr = { version = "0.1", optional = true }
wasm-bindgen = { workspace = true, optional = true }
euclid = "0.22.7"
enumset = "1.1.2"
keyboard-types = "0.7"
async-trait = "0.1.58"
serde-value = "0.7.0"
tokio = { workspace = true, features = ["fs", "io-util"], optional = true }
rfd = { version = "0.12", optional = true }
async-channel = "1.8.0"
serde_json = { version = "1" }

[dependencies.web-sys]
optional = true
version = "0.3.56"
features = [
    "Touch",
    "TouchList",
    "TouchEvent",
    "MouseEvent",
    "InputEvent",
    "ClipboardEvent",
    "KeyboardEvent",
    "WheelEvent",
    "AnimationEvent",
    "TransitionEvent",
    "PointerEvent",
    "FocusEvent",
    "CompositionEvent",
]

[dev-dependencies]
serde_json = "1"

[features]
default = ["serialize", "mounted", "eval"]
serialize = [
<<<<<<< HEAD
=======
    "serde",
    "serde/rc",
>>>>>>> 4fc2802e
    "serde_repr",
    "euclid/serde",
    "keyboard-types/serde",
    "dioxus-core/serialize",
]
mounted = [
    "web-sys/Element",
    "web-sys/DomRect",
    "web-sys/ScrollIntoViewOptions",
    "web-sys/ScrollLogicalPosition",
    "web-sys/ScrollBehavior",
    "web-sys/HtmlElement",
]
eval = [
    "serde",
    "serde_json"
]
wasm-bind = ["web-sys", "wasm-bindgen"]
native-bind = ["tokio"]
hot-reload-context = ["dioxus-rsx"]
html-to-rsx = []<|MERGE_RESOLUTION|>--- conflicted
+++ resolved
@@ -12,12 +12,8 @@
 [dependencies]
 dioxus-core = { workspace = true }
 dioxus-rsx = { workspace = true, features = ["hot_reload"], optional = true }
-<<<<<<< HEAD
-serde = { version = "1", features = ["derive"] }
-=======
 dioxus-html-internal-macro = { workspace = true }
 serde = { version = "1", features = ["derive"], optional = true }
->>>>>>> 4fc2802e
 serde_repr = { version = "0.1", optional = true }
 wasm-bindgen = { workspace = true, optional = true }
 euclid = "0.22.7"
@@ -55,11 +51,6 @@
 [features]
 default = ["serialize", "mounted", "eval"]
 serialize = [
-<<<<<<< HEAD
-=======
-    "serde",
-    "serde/rc",
->>>>>>> 4fc2802e
     "serde_repr",
     "euclid/serde",
     "keyboard-types/serde",
