use bumpalo::boxed::Box as BumpBox;
use dioxus_core::exports::bumpalo;
use dioxus_core::*;

pub mod on {
    //! Input events and associated data

    use crate::geometry::{
        ClientPoint, Coordinates, ElementPoint, LinesVector, PagePoint, PagesVector, PixelsVector,
        ScreenPoint, WheelDelta,
    };
    use crate::input_data::{
        decode_key_location, decode_mouse_button_set, encode_key_location, encode_mouse_button_set,
        MouseButton, MouseButtonSet,
    };
    use euclid::UnknownUnit;
    use keyboard_types::{Code, Key, Location, Modifiers};
    use std::collections::HashMap;
    use std::convert::TryInto;
    use std::str::FromStr;

    use super::*;
    macro_rules! event_directory {
        ( $(
            $( #[$attr:meta] )*
            $wrapper:ident($data:ident): [
                $(
                    $( #[$method_attr:meta] )*
                    $name:ident
                )*
            ];
        )* ) => {
            $(
                $(
                    $(#[$method_attr])*
                    pub fn $name<'a>(
                        factory: NodeFactory<'a>,
                        mut callback: impl FnMut($wrapper) + 'a,
                        // mut callback: impl FnMut(UiEvent<$data>) + 'a,
                    ) -> Listener<'a>
                    {
                        let bump = &factory.bump();


                        use dioxus_core::{AnyEvent};
                        // we can't allocate unsized in bumpalo's box, so we need to craft the box manually
                        // safety: this is essentially the same as calling Box::new() but manually
                        // The box is attached to the lifetime of the bumpalo allocator
                        let cb: &mut dyn FnMut(AnyEvent) = bump.alloc(move |evt: AnyEvent| {
                            let event = evt.downcast::<$data>().unwrap();
                            callback(event)
                        });

                        let callback: BumpBox<dyn FnMut(AnyEvent) + 'a> = unsafe { BumpBox::from_raw(cb) };

                        // ie oncopy
                        let event_name = stringify!($name);

                        // ie copy
                        let shortname: &'static str = &event_name[2..];

                        let handler = bump.alloc(std::cell::RefCell::new(Some(callback)));
                        factory.listener(shortname, handler)
                    }
                )*
            )*
        };
    }

    // The Dioxus Synthetic event system
    // todo: move these into the html event system. dioxus accepts *any* event, so having these here doesn't make sense.
    event_directory! {
        ClipboardEvent(ClipboardData): [
            /// Called when "copy"
            oncopy

            /// oncut
            oncut

            /// onpaste
            onpaste
        ];

        CompositionEvent(CompositionData): [
            /// oncompositionend
            oncompositionend

            /// oncompositionstart
            oncompositionstart

            /// oncompositionupdate
            oncompositionupdate
        ];

        KeyboardEvent(KeyboardData): [
            /// onkeydown
            onkeydown

            /// onkeypress
            onkeypress

            /// onkeyup
            onkeyup
        ];

        FocusEvent(FocusData): [
            /// onfocus
            onfocus

            // onfocusout
            onfocusout

            // onfocusin
            onfocusin

            /// onblur
            onblur
        ];

        FormEvent(FormData): [
            /// onchange
            onchange

            /// oninput handler
            oninput

            /// oninvalid
            oninvalid

            /// onreset
            onreset

            /// onsubmit
            onsubmit
        ];

        /// A synthetic event that wraps a web-style [`MouseEvent`](https://developer.mozilla.org/en-US/docs/Web/API/MouseEvent)
        ///
        ///
        /// The MouseEvent interface represents events that occur due to the user interacting with a pointing device (such as a mouse).
        ///
        /// ## Trait implementation:
        /// ```rust, ignore
        ///     fn alt_key(&self) -> bool;
        ///     fn button(&self) -> i16;
        ///     fn buttons(&self) -> u16;
        ///     fn client_x(&self) -> i32;
        ///     fn client_y(&self) -> i32;
        ///     fn ctrl_key(&self) -> bool;
        ///     fn meta_key(&self) -> bool;
        ///     fn page_x(&self) -> i32;
        ///     fn page_y(&self) -> i32;
        ///     fn screen_x(&self) -> i32;
        ///     fn screen_y(&self) -> i32;
        ///     fn shift_key(&self) -> bool;
        ///     fn get_modifier_state(&self, key_code: &str) -> bool;
        /// ```
        ///
        /// ## Event Handlers
        /// - [`onclick`]
        /// - [`oncontextmenu`]
        /// - [`ondoubleclick`]
        /// - [`ondrag`]
        /// - [`ondragend`]
        /// - [`ondragenter`]
        /// - [`ondragexit`]
        /// - [`ondragleave`]
        /// - [`ondragover`]
        /// - [`ondragstart`]
        /// - [`ondrop`]
        /// - [`onmousedown`]
        /// - [`onmouseenter`]
        /// - [`onmouseleave`]
        /// - [`onmousemove`]
        /// - [`onmouseout`]
        /// - [`onmouseover`]
        /// - [`onmouseup`]
        MouseEvent(MouseData): [
            /// Execute a callback when a button is clicked.
            ///
            /// ## Description
            ///
            /// An element receives a click event when a pointing device button (such as a mouse's primary mouse button)
            /// is both pressed and released while the pointer is located inside the element.
            ///
            /// - Bubbles: Yes
            /// - Cancelable: Yes
            /// - Interface(InteData): [`MouseEvent`]
            ///
            /// If the button is pressed on one element and the pointer is moved outside the element before the button
            /// is released, the event is fired on the most specific ancestor element that contained both elements.
            /// `click` fires after both the `mousedown` and `mouseup` events have fired, in that order.
            ///
            /// ## Example
            /// ```
            /// rsx!( button { "click me", onclick: move |_| log::info!("Clicked!`") } )
            /// ```
            ///
            /// ## Reference
            /// - <https://www.w3schools.com/tags/ev_onclick.asp>
            /// - <https://developer.mozilla.org/en-US/docs/Web/API/Element/click_event>
            onclick

            /// oncontextmenu
            oncontextmenu

            /// ondoubleclick
            ondoubleclick

            /// ondoubleclick
            ondblclick

            /// ondrag
            ondrag

            /// ondragend
            ondragend

            /// ondragenter
            ondragenter

            /// ondragexit
            ondragexit

            /// ondragleave
            ondragleave

            /// ondragover
            ondragover

            /// ondragstart
            ondragstart

            /// ondrop
            ondrop

            /// onmousedown
            onmousedown

            /// onmouseenter
            onmouseenter

            /// onmouseleave
            onmouseleave

            /// onmousemove
            onmousemove

            /// onmouseout
            onmouseout

            ///
            onscroll

            /// onmouseover
            ///
            /// Triggered when the users's mouse hovers over an element.
            onmouseover

            /// onmouseup
            onmouseup
        ];

        PointerEvent(PointerData): [
            /// pointerdown
            onpointerdown

            /// pointermove
            onpointermove

            /// pointerup
            onpointerup

            /// pointercancel
            onpointercancel

            /// gotpointercapture
            ongotpointercapture

            /// lostpointercapture
            onlostpointercapture

            /// pointerenter
            onpointerenter

            /// pointerleave
            onpointerleave

            /// pointerover
            onpointerover

            /// pointerout
            onpointerout
        ];

        SelectionEvent(SelectionData): [
            /// onselect
            onselect
        ];

        TouchEvent(TouchData): [
            /// ontouchcancel
            ontouchcancel

            /// ontouchend
            ontouchend

            /// ontouchmove
            ontouchmove

            /// ontouchstart
            ontouchstart
        ];

        WheelEvent(WheelData): [
            ///
            onwheel
        ];

        MediaEvent(MediaData): [
            ///abort
            onabort

            ///canplay
            oncanplay

            ///canplaythrough
            oncanplaythrough

            ///durationchange
            ondurationchange

            ///emptied
            onemptied

            ///encrypted
            onencrypted

            ///ended
            onended

            ///error
            onerror

            ///loadeddata
            onloadeddata

            ///loadedmetadata
            onloadedmetadata

            ///loadstart
            onloadstart

            ///pause
            onpause

            ///play
            onplay

            ///playing
            onplaying

            ///progress
            onprogress

            ///ratechange
            onratechange

            ///seeked
            onseeked

            ///seeking
            onseeking

            ///stalled
            onstalled

            ///suspend
            onsuspend

            ///timeupdate
            ontimeupdate

            ///volumechange
            onvolumechange

            ///waiting
            onwaiting
        ];

        AnimationEvent(AnimationData): [
            /// onanimationstart
            onanimationstart

            /// onanimationend
            onanimationend

            /// onanimationiteration
            onanimationiteration
        ];

        TransitionEvent(TransitionData): [
            ///
            ontransitionend
        ];

        ToggleEvent(ToggleData): [
            ///
            ontoggle
        ];
    }

    pub type ClipboardEvent = UiEvent<ClipboardData>;
    #[cfg_attr(feature = "serialize", derive(serde::Serialize, serde::Deserialize))]
    #[derive(Debug, Clone)]
    pub struct ClipboardData {
        // DOMDataTransfer clipboardData
    }

    pub type CompositionEvent = UiEvent<CompositionData>;
    #[cfg_attr(feature = "serialize", derive(serde::Serialize, serde::Deserialize))]
    #[derive(Debug, Clone)]
    pub struct CompositionData {
        pub data: String,
    }

    pub type KeyboardEvent = UiEvent<KeyboardData>;
    #[cfg_attr(feature = "serialize", derive(serde::Serialize, serde::Deserialize))]
    #[derive(Debug, Clone)]
    pub struct KeyboardData {
        #[deprecated(
            since = "0.3.0",
            note = "This may not work in all environments. Use key() instead."
        )]
        pub char_code: u32,

        /// Identify which "key" was entered.
        #[deprecated(since = "0.3.0", note = "use key() instead")]
        pub key: String,

        /// Get the key code as an enum Variant.
<<<<<<< HEAD
        #[deprecated(
            since = "0.3.0",
            note = "This may not work in all environments. Use code() instead."
        )]
=======
        ///
        /// This is intended for things like arrow keys, escape keys, function keys, and other non-international keys.
        /// To match on unicode sequences, use the [`KeyboardData::key`] method - this will return a string identifier instead of a limited enum.
        ///
        ///
        /// ## Example
        ///
        /// ```rust, ignore
        /// use dioxus::KeyCode;
        /// match event.key_code() {
        ///     KeyCode::Escape => {}
        ///     KeyCode::LeftArrow => {}
        ///     KeyCode::RightArrow => {}
        ///     _ => {}
        /// }
        /// ```
        ///
>>>>>>> 6213ff3d
        pub key_code: KeyCode,

        /// the physical key on the keyboard
        code: Code,

        /// Indicate if the `alt` modifier key was pressed during this keyboard event
        #[deprecated(since = "0.3.0", note = "use modifiers() instead")]
        pub alt_key: bool,

        /// Indicate if the `ctrl` modifier key was pressed during this keyboard event
        #[deprecated(since = "0.3.0", note = "use modifiers() instead")]
        pub ctrl_key: bool,

        /// Indicate if the `meta` modifier key was pressed during this keyboard event
        #[deprecated(since = "0.3.0", note = "use modifiers() instead")]
        pub meta_key: bool,

        /// Indicate if the `shift` modifier key was pressed during this keyboard event
        #[deprecated(since = "0.3.0", note = "use modifiers() instead")]
        pub shift_key: bool,

        #[deprecated(since = "0.3.0", note = "use location() instead")]
        pub location: usize,

        #[deprecated(since = "0.3.0", note = "use is_auto_repeating() instead")]
        pub repeat: bool,

        #[deprecated(since = "0.3.0", note = "use code() or key() instead")]
        pub which: usize,
    }

    impl KeyboardData {
        pub fn new(
            key: Key,
            code: Code,
            location: Location,
            is_auto_repeating: bool,
            modifiers: Modifiers,
        ) -> Self {
            #[allow(deprecated)]
            KeyboardData {
                char_code: key.legacy_charcode(),
                key: key.to_string(),
                key_code: KeyCode::from_raw_code(
                    key.legacy_keycode()
                        .try_into()
                        .expect("could not convert keycode to u8"),
                ),
                code,
                alt_key: modifiers.contains(Modifiers::ALT),
                ctrl_key: modifiers.contains(Modifiers::CONTROL),
                meta_key: modifiers.contains(Modifiers::META),
                shift_key: modifiers.contains(Modifiers::SHIFT),
                location: encode_key_location(location),
                repeat: is_auto_repeating,
                which: key
                    .legacy_charcode()
                    .try_into()
                    .expect("could not convert charcode to usize"),
            }
        }

        /// The value of the key pressed by the user, taking into consideration the state of modifier keys such as Shift as well as the keyboard locale and layout.
        pub fn key(&self) -> Key {
            #[allow(deprecated)]
            FromStr::from_str(&self.key).expect("could not parse")
        }

        /// A physical key on the keyboard (as opposed to the character generated by pressing the key). In other words, this property returns a value that isn't altered by keyboard layout or the state of the modifier keys.
        pub fn code(&self) -> Code {
            self.code
        }

        /// The set of modifier keys which were pressed when the event occurred
        pub fn modifiers(&self) -> Modifiers {
            let mut modifiers = Modifiers::empty();

            #[allow(deprecated)]
            {
                if self.alt_key {
                    modifiers.insert(Modifiers::ALT);
                }
                if self.ctrl_key {
                    modifiers.insert(Modifiers::CONTROL);
                }
                if self.meta_key {
                    modifiers.insert(Modifiers::META);
                }
                if self.shift_key {
                    modifiers.insert(Modifiers::SHIFT);
                }
            }

            modifiers
        }

        /// The location of the key on the keyboard or other input device.
        pub fn location(&self) -> Location {
            #[allow(deprecated)]
            decode_key_location(self.location)
        }

        /// `true` iff the key is being held down such that it is automatically repeating.
        pub fn is_auto_repeating(&self) -> bool {
            #[allow(deprecated)]
            self.repeat
        }
    }

    pub type FocusEvent = UiEvent<FocusData>;
    #[cfg_attr(feature = "serialize", derive(serde::Serialize, serde::Deserialize))]
    #[derive(Debug, Clone)]
    pub struct FocusData {/* DOMEventInner:  Send + SyncTarget relatedTarget */}

    pub type FormEvent = UiEvent<FormData>;
    #[cfg_attr(feature = "serialize", derive(serde::Serialize, serde::Deserialize))]
    #[derive(Debug, Clone)]
    pub struct FormData {
        pub value: String,
        pub values: HashMap<String, String>,
        /* DOMEvent:  Send + SyncTarget relatedTarget */
    }

    pub type MouseEvent = UiEvent<MouseData>;
    #[cfg_attr(feature = "serialize", derive(serde::Serialize, serde::Deserialize))]
    #[derive(Debug, Clone)]
    /// Data associated with a mouse event
    ///
    /// Do not use the deprecated fields; they may change or become private in the future.
    pub struct MouseData {
        /// True if the alt key was down when the mouse event was fired.
        #[deprecated(since = "0.3.0", note = "use modifiers() instead")]
        pub alt_key: bool,
        /// The button number that was pressed (if applicable) when the mouse event was fired.
        #[deprecated(since = "0.3.0", note = "use trigger_button() instead")]
        pub button: i16,
        /// Indicates which buttons are pressed on the mouse (or other input device) when a mouse event is triggered.
        ///
        /// Each button that can be pressed is represented by a given number (see below). If more than one button is pressed, the button values are added together to produce a new number. For example, if the secondary (2) and auxiliary (4) buttons are pressed simultaneously, the value is 6 (i.e., 2 + 4).
        ///
        /// - 1: Primary button (usually the left button)
        /// - 2: Secondary button (usually the right button)
        /// - 4: Auxiliary button (usually the mouse wheel button or middle button)
        /// - 8: 4th button (typically the "Browser Back" button)
        /// - 16 : 5th button (typically the "Browser Forward" button)
        #[deprecated(since = "0.3.0", note = "use held_buttons() instead")]
        pub buttons: u16,
        /// The horizontal coordinate within the application's viewport at which the event occurred (as opposed to the coordinate within the page).
        ///
        /// For example, clicking on the left edge of the viewport will always result in a mouse event with a clientX value of 0, regardless of whether the page is scrolled horizontally.
        #[deprecated(since = "0.3.0", note = "use client_coordinates() instead")]
        pub client_x: i32,
        /// The vertical coordinate within the application's viewport at which the event occurred (as opposed to the coordinate within the page).
        ///
        /// For example, clicking on the top edge of the viewport will always result in a mouse event with a clientY value of 0, regardless of whether the page is scrolled vertically.
        #[deprecated(since = "0.3.0", note = "use client_coordinates() instead")]
        pub client_y: i32,
        /// True if the control key was down when the mouse event was fired.
        #[deprecated(since = "0.3.0", note = "use modifiers() instead")]
        pub ctrl_key: bool,
        /// True if the meta key was down when the mouse event was fired.
        #[deprecated(since = "0.3.0", note = "use modifiers() instead")]
        pub meta_key: bool,
        /// The offset in the X coordinate of the mouse pointer between that event and the padding edge of the target node.
        #[deprecated(since = "0.3.0", note = "use element_coordinates() instead")]
        pub offset_x: i32,
        /// The offset in the Y coordinate of the mouse pointer between that event and the padding edge of the target node.
        #[deprecated(since = "0.3.0", note = "use element_coordinates() instead")]
        pub offset_y: i32,
        /// The X (horizontal) coordinate (in pixels) of the mouse, relative to the left edge of the entire document. This includes any portion of the document not currently visible.
        ///
        /// Being based on the edge of the document as it is, this property takes into account any horizontal scrolling of the page. For example, if the page is scrolled such that 200 pixels of the left side of the document are scrolled out of view, and the mouse is clicked 100 pixels inward from the left edge of the view, the value returned by pageX will be 300.
        #[deprecated(since = "0.3.0", note = "use page_coordinates() instead")]
        pub page_x: i32,
        /// The Y (vertical) coordinate in pixels of the event relative to the whole document.
        ///
        /// See `page_x`.
        #[deprecated(since = "0.3.0", note = "use page_coordinates() instead")]
        pub page_y: i32,
        /// The X coordinate of the mouse pointer in global (screen) coordinates.
        #[deprecated(since = "0.3.0", note = "use screen_coordinates() instead")]
        pub screen_x: i32,
        /// The Y coordinate of the mouse pointer in global (screen) coordinates.
        #[deprecated(since = "0.3.0", note = "use screen_coordinates() instead")]
        pub screen_y: i32,
        /// True if the shift key was down when the mouse event was fired.
        #[deprecated(since = "0.3.0", note = "use modifiers() instead")]
        pub shift_key: bool,
        // fn get_modifier_state(&self, key_code: &str) -> bool;
    }

    impl MouseData {
        /// Construct MouseData with the specified properties
        ///
        /// Note: the current implementation truncates coordinates. In the future, when we change the internal representation, it may also support a fractional part.
        pub fn new(
            coordinates: Coordinates,
            trigger_button: Option<MouseButton>,
            held_buttons: MouseButtonSet,
            modifiers: Modifiers,
        ) -> Self {
            let alt_key = modifiers.contains(Modifiers::ALT);
            let ctrl_key = modifiers.contains(Modifiers::CONTROL);
            let meta_key = modifiers.contains(Modifiers::META);
            let shift_key = modifiers.contains(Modifiers::SHIFT);

            let [client_x, client_y]: [i32; 2] = coordinates.client().cast().into();
            let [offset_x, offset_y]: [i32; 2] = coordinates.element().cast().into();
            let [page_x, page_y]: [i32; 2] = coordinates.page().cast().into();
            let [screen_x, screen_y]: [i32; 2] = coordinates.screen().cast().into();

            #[allow(deprecated)]
            Self {
                alt_key,
                ctrl_key,
                meta_key,
                shift_key,

                button: trigger_button.map_or(0, |b| b.into_web_code()),
                buttons: encode_mouse_button_set(held_buttons),

                client_x,
                client_y,
                offset_x,
                offset_y,
                page_x,
                page_y,
                screen_x,
                screen_y,
            }
        }

        /// The event's coordinates relative to the application's viewport (as opposed to the coordinate within the page).
        ///
        /// For example, clicking in the top left corner of the viewport will always result in a mouse event with client coordinates (0., 0.), regardless of whether the page is scrolled horizontally.
        pub fn client_coordinates(&self) -> ClientPoint {
            #[allow(deprecated)]
            ClientPoint::new(self.client_x.into(), self.client_y.into())
        }

        /// The event's coordinates relative to the padding edge of the target element
        ///
        /// For example, clicking in the top left corner of an element will result in element coordinates (0., 0.)
        pub fn element_coordinates(&self) -> ElementPoint {
            #[allow(deprecated)]
            ElementPoint::new(self.offset_x.into(), self.offset_y.into())
        }

        /// The event's coordinates relative to the entire document. This includes any portion of the document not currently visible.
        ///
        /// For example, if the page is scrolled 200 pixels to the right and 300 pixels down, clicking in the top left corner of the viewport would result in page coordinates (200., 300.)
        pub fn page_coordinates(&self) -> PagePoint {
            #[allow(deprecated)]
            PagePoint::new(self.page_x.into(), self.page_y.into())
        }

        /// The event's coordinates relative to the entire screen. This takes into account the window's offset.
        pub fn screen_coordinates(&self) -> ScreenPoint {
            #[allow(deprecated)]
            ScreenPoint::new(self.screen_x.into(), self.screen_y.into())
        }

        pub fn coordinates(&self) -> Coordinates {
            Coordinates::new(
                self.screen_coordinates(),
                self.client_coordinates(),
                self.element_coordinates(),
                self.page_coordinates(),
            )
        }

        /// The set of modifier keys which were pressed when the event occurred
        pub fn modifiers(&self) -> Modifiers {
            let mut modifiers = Modifiers::empty();

            #[allow(deprecated)]
            {
                if self.alt_key {
                    modifiers.insert(Modifiers::ALT);
                }
                if self.ctrl_key {
                    modifiers.insert(Modifiers::CONTROL);
                }
                if self.meta_key {
                    modifiers.insert(Modifiers::META);
                }
                if self.shift_key {
                    modifiers.insert(Modifiers::SHIFT);
                }
            }

            modifiers
        }

        /// The set of mouse buttons which were held when the event occurred.
        pub fn held_buttons(&self) -> MouseButtonSet {
            #[allow(deprecated)]
            decode_mouse_button_set(self.buttons)
        }

        /// The mouse button that triggered the event
        ///
        // todo the following is kind of bad; should we just return None when the trigger_button is unreliable (and frankly irrelevant)? i guess we would need the event_type here
        /// This is only guaranteed to indicate which button was pressed during events caused by pressing or releasing a button. As such, it is not reliable for events such as mouseenter, mouseleave, mouseover, mouseout, or mousemove. For example, a value of MouseButton::Primary may also indicate that no button was pressed.
        pub fn trigger_button(&self) -> Option<MouseButton> {
            #[allow(deprecated)]
            Some(MouseButton::from_web_code(self.button))
        }
    }

    pub type PointerEvent = UiEvent<PointerData>;
    #[cfg_attr(feature = "serialize", derive(serde::Serialize, serde::Deserialize))]
    #[derive(Debug, Clone)]
    pub struct PointerData {
        // Mouse only
        pub alt_key: bool,
        pub button: i16,
        pub buttons: u16,
        pub client_x: i32,
        pub client_y: i32,
        pub ctrl_key: bool,
        pub meta_key: bool,
        pub page_x: i32,
        pub page_y: i32,
        pub screen_x: i32,
        pub screen_y: i32,
        pub shift_key: bool,
        pub pointer_id: i32,
        pub width: i32,
        pub height: i32,
        pub pressure: f32,
        pub tangential_pressure: f32,
        pub tilt_x: i32,
        pub tilt_y: i32,
        pub twist: i32,
        pub pointer_type: String,
        pub is_primary: bool,
        // pub get_modifier_state: bool,
    }

    pub type SelectionEvent = UiEvent<SelectionData>;
    #[cfg_attr(feature = "serialize", derive(serde::Serialize, serde::Deserialize))]
    #[derive(Debug, Clone)]
    pub struct SelectionData {}

    pub type TouchEvent = UiEvent<TouchData>;
    #[cfg_attr(feature = "serialize", derive(serde::Serialize, serde::Deserialize))]
    #[derive(Debug, Clone)]
    pub struct TouchData {
        pub alt_key: bool,
        pub ctrl_key: bool,
        pub meta_key: bool,
        pub shift_key: bool,
        // get_modifier_state: bool,
        // changedTouches: DOMTouchList,
        // targetTouches: DOMTouchList,
        // touches: DOMTouchList,
    }

    pub type WheelEvent = UiEvent<WheelData>;
    #[cfg_attr(feature = "serialize", derive(serde::Serialize, serde::Deserialize))]
    #[derive(Debug, Clone)]
    pub struct WheelData {
        #[deprecated(since = "0.3.0", note = "use delta() instead")]
        pub delta_mode: u32,
        #[deprecated(since = "0.3.0", note = "use delta() instead")]
        pub delta_x: f64,
        #[deprecated(since = "0.3.0", note = "use delta() instead")]
        pub delta_y: f64,
        #[deprecated(since = "0.3.0", note = "use delta() instead")]
        pub delta_z: f64,
    }

    impl WheelData {
        /// Construct a new WheelData with the specified wheel movement delta
        pub fn new(delta: WheelDelta) -> Self {
            let (delta_mode, vector) = match delta {
                WheelDelta::Pixels(v) => (0, v.cast_unit::<UnknownUnit>()),
                WheelDelta::Lines(v) => (1, v.cast_unit::<UnknownUnit>()),
                WheelDelta::Pages(v) => (2, v.cast_unit::<UnknownUnit>()),
            };

            #[allow(deprecated)]
            WheelData {
                delta_mode,
                delta_x: vector.x,
                delta_y: vector.y,
                delta_z: vector.z,
            }
        }

        /// Construct from the attributes of the web wheel event
        pub fn from_web_attributes(
            delta_mode: u32,
            delta_x: f64,
            delta_y: f64,
            delta_z: f64,
        ) -> Self {
            #[allow(deprecated)]
            Self {
                delta_mode,
                delta_x,
                delta_y,
                delta_z,
            }
        }

        /// The amount of wheel movement
        #[allow(deprecated)]
        pub fn delta(&self) -> WheelDelta {
            let x = self.delta_x;
            let y = self.delta_y;
            let z = self.delta_z;
            match self.delta_mode {
                0 => WheelDelta::Pixels(PixelsVector::new(x, y, z)),
                1 => WheelDelta::Lines(LinesVector::new(x, y, z)),
                2 => WheelDelta::Pages(PagesVector::new(x, y, z)),
                _ => panic!("Invalid delta mode, {:?}", self.delta_mode),
            }
        }
    }

    pub type MediaEvent = UiEvent<MediaData>;
    #[cfg_attr(feature = "serialize", derive(serde::Serialize, serde::Deserialize))]
    #[derive(Debug, Clone)]
    pub struct MediaData {}

    pub type ImageEvent = UiEvent<ImageData>;
    #[cfg_attr(feature = "serialize", derive(serde::Serialize, serde::Deserialize))]
    #[derive(Debug, Clone)]
    pub struct ImageData {
        pub load_error: bool,
    }

    pub type AnimationEvent = UiEvent<AnimationData>;
    #[cfg_attr(feature = "serialize", derive(serde::Serialize, serde::Deserialize))]
    #[derive(Debug, Clone)]
    pub struct AnimationData {
        pub animation_name: String,
        pub pseudo_element: String,
        pub elapsed_time: f32,
    }

    pub type TransitionEvent = UiEvent<TransitionData>;
    #[cfg_attr(feature = "serialize", derive(serde::Serialize, serde::Deserialize))]
    #[derive(Debug, Clone)]
    pub struct TransitionData {
        pub property_name: String,
        pub pseudo_element: String,
        pub elapsed_time: f32,
    }

    pub type ToggleEvent = UiEvent<ToggleData>;
    #[cfg_attr(feature = "serialize", derive(serde::Serialize, serde::Deserialize))]
    #[derive(Debug, Clone)]
    pub struct ToggleData {}
}

#[cfg_attr(
    feature = "serialize",
    derive(serde_repr::Serialize_repr, serde_repr::Deserialize_repr)
)]
#[derive(Clone, Copy, Debug, PartialEq)]
#[repr(u8)]
pub enum KeyCode {
    // That key has no keycode, = 0
    // break, = 3
    // backspace / delete, = 8
    // tab, = 9
    // clear, = 12
    // enter, = 13
    // shift, = 16
    // ctrl, = 17
    // alt, = 18
    // pause/break, = 19
    // caps lock, = 20
    // hangul, = 21
    // hanja, = 25
    // escape, = 27
    // conversion, = 28
    // non-conversion, = 29
    // spacebar, = 32
    // page up, = 33
    // page down, = 34
    // end, = 35
    // home, = 36
    // left arrow, = 37
    // up arrow, = 38
    // right arrow, = 39
    // down arrow, = 40
    // select, = 41
    // print, = 42
    // execute, = 43
    // Print Screen, = 44
    // insert, = 45
    // delete, = 46
    // help, = 47
    // 0, = 48
    // 1, = 49
    // 2, = 50
    // 3, = 51
    // 4, = 52
    // 5, = 53
    // 6, = 54
    // 7, = 55
    // 8, = 56
    // 9, = 57
    // :, = 58
    // semicolon (firefox), equals, = 59
    // <, = 60
    // equals (firefox), = 61
    // ß, = 63
    // @ (firefox), = 64
    // a, = 65
    // b, = 66
    // c, = 67
    // d, = 68
    // e, = 69
    // f, = 70
    // g, = 71
    // h, = 72
    // i, = 73
    // j, = 74
    // k, = 75
    // l, = 76
    // m, = 77
    // n, = 78
    // o, = 79
    // p, = 80
    // q, = 81
    // r, = 82
    // s, = 83
    // t, = 84
    // u, = 85
    // v, = 86
    // w, = 87
    // x, = 88
    // y, = 89
    // z, = 90
    // Windows Key / Left ⌘ / Chromebook Search key, = 91
    // right window key, = 92
    // Windows Menu / Right ⌘, = 93
    // sleep, = 95
    // numpad 0, = 96
    // numpad 1, = 97
    // numpad 2, = 98
    // numpad 3, = 99
    // numpad 4, = 100
    // numpad 5, = 101
    // numpad 6, = 102
    // numpad 7, = 103
    // numpad 8, = 104
    // numpad 9, = 105
    // multiply, = 106
    // add, = 107
    // numpad period (firefox), = 108
    // subtract, = 109
    // decimal point, = 110
    // divide, = 111
    // f1, = 112
    // f2, = 113
    // f3, = 114
    // f4, = 115
    // f5, = 116
    // f6, = 117
    // f7, = 118
    // f8, = 119
    // f9, = 120
    // f10, = 121
    // f11, = 122
    // f12, = 123
    // f13, = 124
    // f14, = 125
    // f15, = 126
    // f16, = 127
    // f17, = 128
    // f18, = 129
    // f19, = 130
    // f20, = 131
    // f21, = 132
    // f22, = 133
    // f23, = 134
    // f24, = 135
    // f25, = 136
    // f26, = 137
    // f27, = 138
    // f28, = 139
    // f29, = 140
    // f30, = 141
    // f31, = 142
    // f32, = 143
    // num lock, = 144
    // scroll lock, = 145
    // airplane mode, = 151
    // ^, = 160
    // !, = 161
    // ؛ (arabic semicolon), = 162
    // #, = 163
    // $, = 164
    // ù, = 165
    // page backward, = 166
    // page forward, = 167
    // refresh, = 168
    // closing paren (AZERTY), = 169
    // *, = 170
    // ~ + * key, = 171
    // home key, = 172
    // minus (firefox), mute/unmute, = 173
    // decrease volume level, = 174
    // increase volume level, = 175
    // next, = 176
    // previous, = 177
    // stop, = 178
    // play/pause, = 179
    // e-mail, = 180
    // mute/unmute (firefox), = 181
    // decrease volume level (firefox), = 182
    // increase volume level (firefox), = 183
    // semi-colon / ñ, = 186
    // equal sign, = 187
    // comma, = 188
    // dash, = 189
    // period, = 190
    // forward slash / ç, = 191
    // grave accent / ñ / æ / ö, = 192
    // ?, / or °, = 193
    // numpad period (chrome), = 194
    // open bracket, = 219
    // back slash, = 220
    // close bracket / å, = 221
    // single quote / ø / ä, = 222
    // `, = 223
    // left or right ⌘ key (firefox), = 224
    // altgr, = 225
    // < /git >, left back slash, = 226
    // GNOME Compose Key, = 230
    // ç, = 231
    // XF86Forward, = 233
    // XF86Back, = 234
    // non-conversion, = 235
    // alphanumeric, = 240
    // hiragana/katakana, = 242
    // half-width/full-width, = 243
    // kanji, = 244
    // unlock trackpad (Chrome/Edge), = 251
    // toggle touchpad, = 255
    NA = 0,
    Break = 3,
    Backspace = 8,
    Tab = 9,
    Clear = 12,
    Enter = 13,
    Shift = 16,
    Ctrl = 17,
    Alt = 18,
    Pause = 19,
    CapsLock = 20,
    // hangul, = 21
    // hanja, = 25
    Escape = 27,
    // conversion, = 28
    // non-conversion, = 29
    Space = 32,
    PageUp = 33,
    PageDown = 34,
    End = 35,
    Home = 36,
    LeftArrow = 37,
    UpArrow = 38,
    RightArrow = 39,
    DownArrow = 40,
    // select, = 41
    // print, = 42
    // execute, = 43
    // Print Screen, = 44
    Insert = 45,
    Delete = 46,
    // help, = 47
    Num0 = 48,
    Num1 = 49,
    Num2 = 50,
    Num3 = 51,
    Num4 = 52,
    Num5 = 53,
    Num6 = 54,
    Num7 = 55,
    Num8 = 56,
    Num9 = 57,
    // :, = 58
    // semicolon (firefox), equals, = 59
    // <, = 60
    // equals (firefox), = 61
    // ß, = 63
    // @ (firefox), = 64
    A = 65,
    B = 66,
    C = 67,
    D = 68,
    E = 69,
    F = 70,
    G = 71,
    H = 72,
    I = 73,
    J = 74,
    K = 75,
    L = 76,
    M = 77,
    N = 78,
    O = 79,
    P = 80,
    Q = 81,
    R = 82,
    S = 83,
    T = 84,
    U = 85,
    V = 86,
    W = 87,
    X = 88,
    Y = 89,
    Z = 90,
    LeftWindow = 91,
    RightWindow = 92,
    SelectKey = 93,
    Numpad0 = 96,
    Numpad1 = 97,
    Numpad2 = 98,
    Numpad3 = 99,
    Numpad4 = 100,
    Numpad5 = 101,
    Numpad6 = 102,
    Numpad7 = 103,
    Numpad8 = 104,
    Numpad9 = 105,
    Multiply = 106,
    Add = 107,
    Subtract = 109,
    DecimalPoint = 110,
    Divide = 111,
    F1 = 112,
    F2 = 113,
    F3 = 114,
    F4 = 115,
    F5 = 116,
    F6 = 117,
    F7 = 118,
    F8 = 119,
    F9 = 120,
    F10 = 121,
    F11 = 122,
    F12 = 123,
    // f13, = 124
    // f14, = 125
    // f15, = 126
    // f16, = 127
    // f17, = 128
    // f18, = 129
    // f19, = 130
    // f20, = 131
    // f21, = 132
    // f22, = 133
    // f23, = 134
    // f24, = 135
    // f25, = 136
    // f26, = 137
    // f27, = 138
    // f28, = 139
    // f29, = 140
    // f30, = 141
    // f31, = 142
    // f32, = 143
    NumLock = 144,
    ScrollLock = 145,
    // airplane mode, = 151
    // ^, = 160
    // !, = 161
    // ؛ (arabic semicolon), = 162
    // #, = 163
    // $, = 164
    // ù, = 165
    // page backward, = 166
    // page forward, = 167
    // refresh, = 168
    // closing paren (AZERTY), = 169
    // *, = 170
    // ~ + * key, = 171
    // home key, = 172
    // minus (firefox), mute/unmute, = 173
    // decrease volume level, = 174
    // increase volume level, = 175
    // next, = 176
    // previous, = 177
    // stop, = 178
    // play/pause, = 179
    // e-mail, = 180
    // mute/unmute (firefox), = 181
    // decrease volume level (firefox), = 182
    // increase volume level (firefox), = 183
    Semicolon = 186,
    EqualSign = 187,
    Comma = 188,
    Dash = 189,
    Period = 190,
    ForwardSlash = 191,
    GraveAccent = 192,
    // ?, / or °, = 193
    // numpad period (chrome), = 194
    OpenBracket = 219,
    BackSlash = 220,
    CloseBraket = 221,
    SingleQuote = 222,
    // `, = 223
    // left or right ⌘ key (firefox), = 224
    // altgr, = 225
    // < /git >, left back slash, = 226
    // GNOME Compose Key, = 230
    // ç, = 231
    // XF86Forward, = 233
    // XF86Back, = 234
    // non-conversion, = 235
    // alphanumeric, = 240
    // hiragana/katakana, = 242
    // half-width/full-width, = 243
    // kanji, = 244
    // unlock trackpad (Chrome/Edge), = 251
    // toggle touchpad, = 255
    #[cfg_attr(feature = "serialize", serde(other))]
    Unknown,
}

impl KeyCode {
    pub fn from_raw_code(i: u8) -> Self {
        use KeyCode::*;
        match i {
            8 => Backspace,
            9 => Tab,
            13 => Enter,
            16 => Shift,
            17 => Ctrl,
            18 => Alt,
            19 => Pause,
            20 => CapsLock,
            27 => Escape,
            33 => PageUp,
            34 => PageDown,
            35 => End,
            36 => Home,
            37 => LeftArrow,
            38 => UpArrow,
            39 => RightArrow,
            40 => DownArrow,
            45 => Insert,
            46 => Delete,
            48 => Num0,
            49 => Num1,
            50 => Num2,
            51 => Num3,
            52 => Num4,
            53 => Num5,
            54 => Num6,
            55 => Num7,
            56 => Num8,
            57 => Num9,
            65 => A,
            66 => B,
            67 => C,
            68 => D,
            69 => E,
            70 => F,
            71 => G,
            72 => H,
            73 => I,
            74 => J,
            75 => K,
            76 => L,
            77 => M,
            78 => N,
            79 => O,
            80 => P,
            81 => Q,
            82 => R,
            83 => S,
            84 => T,
            85 => U,
            86 => V,
            87 => W,
            88 => X,
            89 => Y,
            90 => Z,
            91 => LeftWindow,
            92 => RightWindow,
            93 => SelectKey,
            96 => Numpad0,
            97 => Numpad1,
            98 => Numpad2,
            99 => Numpad3,
            100 => Numpad4,
            101 => Numpad5,
            102 => Numpad6,
            103 => Numpad7,
            104 => Numpad8,
            105 => Numpad9,
            106 => Multiply,
            107 => Add,
            109 => Subtract,
            110 => DecimalPoint,
            111 => Divide,
            112 => F1,
            113 => F2,
            114 => F3,
            115 => F4,
            116 => F5,
            117 => F6,
            118 => F7,
            119 => F8,
            120 => F9,
            121 => F10,
            122 => F11,
            123 => F12,
            144 => NumLock,
            145 => ScrollLock,
            186 => Semicolon,
            187 => EqualSign,
            188 => Comma,
            189 => Dash,
            190 => Period,
            191 => ForwardSlash,
            192 => GraveAccent,
            219 => OpenBracket,
            220 => BackSlash,
            221 => CloseBraket,
            222 => SingleQuote,
            _ => Unknown,
        }
    }

    // get the raw code
    pub fn raw_code(&self) -> u32 {
        *self as u32
    }
}

pub(crate) fn _event_meta(event: &UserEvent) -> (bool, EventPriority) {
    use EventPriority::*;

    match event.name {
        // clipboard
        "copy" | "cut" | "paste" => (true, Medium),

        // Composition
        "compositionend" | "compositionstart" | "compositionupdate" => (true, Low),

        // Keyboard
        "keydown" | "keypress" | "keyup" => (true, High),

        // Focus
        "focus" | "blur" | "focusout" | "focusin" => (true, Low),

        // Form
        "change" | "input" | "invalid" | "reset" | "submit" => (true, Medium),

        // Mouse
        "click" | "contextmenu" | "doubleclick" | "drag" | "dragend" | "dragenter" | "dragexit"
        | "dragleave" | "dragover" | "dragstart" | "drop" | "mousedown" | "mouseenter"
        | "mouseleave" | "mouseout" | "mouseover" | "mouseup" => (true, High),

        "mousemove" => (false, Medium),

        // Pointer
        "pointerdown" | "pointermove" | "pointerup" | "pointercancel" | "gotpointercapture"
        | "lostpointercapture" | "pointerenter" | "pointerleave" | "pointerover" | "pointerout" => {
            (true, Medium)
        }

        // Selection
        "select" | "touchcancel" | "touchend" => (true, Medium),

        // Touch
        "touchmove" | "touchstart" => (true, Medium),

        // Wheel
        "scroll" | "wheel" => (false, Medium),

        // Media
        "abort" | "canplay" | "canplaythrough" | "durationchange" | "emptied" | "encrypted"
        | "ended" | "error" | "loadeddata" | "loadedmetadata" | "loadstart" | "pause" | "play"
        | "playing" | "progress" | "ratechange" | "seeked" | "seeking" | "stalled" | "suspend"
        | "timeupdate" | "volumechange" | "waiting" => (true, Medium),

        // Animation
        "animationstart" | "animationend" | "animationiteration" => (true, Medium),

        // Transition
        "transitionend" => (true, Medium),

        // Toggle
        "toggle" => (true, Medium),

        _ => (true, Low),
    }
}

pub fn event_bubbles(evt: &str) -> bool {
    match evt {
        "copy" => true,
        "cut" => true,
        "paste" => true,
        "compositionend" => true,
        "compositionstart" => true,
        "compositionupdate" => true,
        "keydown" => true,
        "keypress" => true,
        "keyup" => true,
        "focus" => false,
        "focusout" => true,
        "focusin" => true,
        "blur" => false,
        "change" => true,
        "input" => true,
        "invalid" => true,
        "reset" => true,
        "submit" => true,
        "click" => true,
        "contextmenu" => true,
        "doubleclick" => true,
        "dblclick" => true,
        "drag" => true,
        "dragend" => true,
        "dragenter" => false,
        "dragexit" => false,
        "dragleave" => true,
        "dragover" => true,
        "dragstart" => true,
        "drop" => true,
        "mousedown" => true,
        "mouseenter" => false,
        "mouseleave" => false,
        "mousemove" => true,
        "mouseout" => true,
        "scroll" => false,
        "mouseover" => true,
        "mouseup" => true,
        "pointerdown" => true,
        "pointermove" => true,
        "pointerup" => true,
        "pointercancel" => true,
        "gotpointercapture" => true,
        "lostpointercapture" => true,
        "pointerenter" => false,
        "pointerleave" => false,
        "pointerover" => true,
        "pointerout" => true,
        "select" => true,
        "touchcancel" => true,
        "touchend" => true,
        "touchmove" => true,
        "touchstart" => true,
        "wheel" => true,
        "abort" => false,
        "canplay" => true,
        "canplaythrough" => true,
        "durationchange" => true,
        "emptied" => true,
        "encrypted" => true,
        "ended" => true,
        "error" => false,
        "loadeddata" => true,
        "loadedmetadata" => true,
        "loadstart" => false,
        "pause" => true,
        "play" => true,
        "playing" => true,
        "progress" => false,
        "ratechange" => true,
        "seeked" => true,
        "seeking" => true,
        "stalled" => true,
        "suspend" => true,
        "timeupdate" => true,
        "volumechange" => true,
        "waiting" => true,
        "animationstart" => true,
        "animationend" => true,
        "animationiteration" => true,
        "transitionend" => true,
        "toggle" => true,
        _ => panic!("unsupported event type {:?}", evt),
    }
}<|MERGE_RESOLUTION|>--- conflicted
+++ resolved
@@ -439,30 +439,10 @@
         pub key: String,
 
         /// Get the key code as an enum Variant.
-<<<<<<< HEAD
         #[deprecated(
             since = "0.3.0",
             note = "This may not work in all environments. Use code() instead."
         )]
-=======
-        ///
-        /// This is intended for things like arrow keys, escape keys, function keys, and other non-international keys.
-        /// To match on unicode sequences, use the [`KeyboardData::key`] method - this will return a string identifier instead of a limited enum.
-        ///
-        ///
-        /// ## Example
-        ///
-        /// ```rust, ignore
-        /// use dioxus::KeyCode;
-        /// match event.key_code() {
-        ///     KeyCode::Escape => {}
-        ///     KeyCode::LeftArrow => {}
-        ///     KeyCode::RightArrow => {}
-        ///     _ => {}
-        /// }
-        /// ```
-        ///
->>>>>>> 6213ff3d
         pub key_code: KeyCode,
 
         /// the physical key on the keyboard
