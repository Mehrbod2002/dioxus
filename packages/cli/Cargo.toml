--- conflicted
+++ resolved
@@ -23,13 +23,8 @@
 serde_json = "1.0.79"
 toml = "0.8.8"
 fs_extra = "1.2.0"
-<<<<<<< HEAD
 cargo_toml = "0.18.0"
-futures = "0.3.21"
-=======
-cargo_toml = "0.16.0"
 futures-util.workspace = true
->>>>>>> df74e4c2
 notify = { version = "5.0.0-pre.16", features = ["serde"] }
 html_parser  = { workspace = true }
 cargo_metadata = "0.18.1"
@@ -72,15 +67,9 @@
     "macros",
 ], optional = true }
 ctrlc = "3.2.3"
-<<<<<<< HEAD
 open = "5.0.1"
 cargo-generate = "0.19.0"
 toml_edit = "0.21.0"
-=======
-open = "4.1.0"
-cargo-generate = "0.19"
-toml_edit = "0.19.11"
->>>>>>> df74e4c2
 
 # bundling
 tauri-bundler = { version = "=1.4.*", features = ["native-tls-vendored"] }
