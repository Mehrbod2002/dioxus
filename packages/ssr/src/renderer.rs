--- conflicted
+++ resolved
@@ -79,15 +79,6 @@
             match segment {
                 Segment::Attr(idx) => {
                     let attr = &template.dynamic_attrs[*idx];
-<<<<<<< HEAD
-                    match attr.value {
-                        AttributeValue::Text(value) => write!(buf, " {}=\"{}\"", attr.name, value)?,
-                        AttributeValue::Bool(value) => write!(buf, " {}={}", attr.name, value)?,
-                        AttributeValue::Int(value) => write!(buf, " {}={}", attr.name, value)?,
-                        AttributeValue::Float(value) => write!(buf, " {}={}", attr.name, value)?,
-                        _ => {}
-                    };
-=======
                     if attr.name == "dangerous_inner_html" {
                         inner_html = Some(attr);
                     } else if attr.namespace == Some("style") {
@@ -98,10 +89,13 @@
                                 write!(buf, " {}=\"{}\"", attr.name, value)?
                             }
                             AttributeValue::Bool(value) => write!(buf, " {}={}", attr.name, value)?,
+                            AttributeValue::Int(value) => write!(buf, " {}={}", attr.name, value)?,
+                            AttributeValue::Float(value) => {
+                                write!(buf, " {}={}", attr.name, value)?
+                            }
                             _ => {}
                         };
                     }
->>>>>>> 9571adea
                 }
                 Segment::Node(idx) => match &template.dynamic_nodes[*idx] {
                     DynamicNode::Component(node) => {
