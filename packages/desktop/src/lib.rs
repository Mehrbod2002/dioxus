--- conflicted
+++ resolved
@@ -22,495 +22,9 @@
 mod waker;
 mod webview;
 
-<<<<<<< HEAD
-use crate::query::QueryResult;
-use crate::shortcut::GlobalHotKeyEvent;
-pub use cfg::{Config, WindowCloseBehaviour};
-pub use desktop_context::DesktopContext;
-#[allow(deprecated)]
-pub use desktop_context::{
-    use_window, use_wry_event_handler, window, DesktopService, WryEventHandler, WryEventHandlerId,
-};
-use desktop_context::{EventData, UserWindowEvent, WebviewQueue, WindowEventHandlers};
-use dioxus_core::*;
-use dioxus_html::{event_bubbles, FileEngine, HasFormData, MountedData, PlatformEventData};
-use dioxus_html::{native_bind::NativeFileEngine, HtmlEvent};
-use dioxus_interpreter_js::binary_protocol::Channel;
-use element::DesktopElement;
-use eval::init_eval;
-use events::SerializedHtmlEventConverter;
-use futures_util::{pin_mut, FutureExt};
-pub use protocol::{use_asset_handler, AssetFuture, AssetHandler, AssetRequest, AssetResponse};
-use rustc_hash::FxHashMap;
-use shortcut::ShortcutRegistry;
-pub use shortcut::{use_global_shortcut, ShortcutHandle, ShortcutId, ShortcutRegistryError};
-use std::cell::Cell;
-use std::rc::Rc;
-use std::sync::atomic::AtomicU16;
-use std::task::Waker;
-use std::{collections::HashMap, sync::Arc};
-pub use tao::dpi::{LogicalSize, PhysicalSize};
-use tao::event_loop::{EventLoopProxy, EventLoopWindowTarget};
-pub use tao::window::WindowBuilder;
-use tao::{
-    event::{Event, StartCause, WindowEvent},
-    event_loop::ControlFlow,
-};
-// pub use webview::build_default_menu_bar;
-pub use wry;
-pub use wry::application as tao;
-use wry::application::event_loop::EventLoopBuilder;
-use wry::webview::WebView;
-use wry::{application::window::WindowId, webview::WebContext};
-
-/// Launch the WebView and run the event loop.
-///
-/// This function will start a multithreaded Tokio runtime as well the WebView event loop.
-///
-/// ```rust, no_run
-/// use dioxus::prelude::*;
-///
-/// fn main() {
-///     dioxus_desktop::launch(app);
-/// }
-///
-/// fn app(cx: Scope) -> Element {
-///     cx.render(rsx!{
-///         h1 {"hello world!"}
-///     })
-/// }
-/// ```
-pub fn launch(root: fn() -> Element) {
-    launch_with_props(|root| root(), root, Config::default())
-}
-
-/// Launch the WebView and run the event loop, with configuration.
-///
-/// This function will start a multithreaded Tokio runtime as well the WebView event loop.
-///
-/// You can configure the WebView window with a configuration closure
-///
-/// ```rust, no_run
-/// use dioxus::prelude::*;
-/// use dioxus_desktop::*;
-///
-/// fn main() {
-///     dioxus_desktop::launch_cfg(app, Config::default().with_window(WindowBuilder::new().with_title("My App")));
-/// }
-///
-/// fn app(cx: Scope) -> Element {
-///     cx.render(rsx!{
-///         h1 {"hello world!"}
-///     })
-/// }
-/// ```
-pub fn launch_cfg(root: Component, config_builder: Config) {
-    launch_with_props(root, (), config_builder)
-}
-
-/// Launch the WebView and run the event loop, with configuration and root props.
-///
-/// This function will start a multithreaded Tokio runtime as well the WebView event loop. This will block the current thread.
-///
-/// You can configure the WebView window with a configuration closure
-///
-/// ```rust, no_run
-/// use dioxus::prelude::*;
-/// use dioxus_desktop::Config;
-///
-/// fn main() {
-///     dioxus_desktop::launch_with_props(app, AppProps { name: "asd" }, Config::default());
-/// }
-///
-/// struct AppProps {
-///     name: &'static str
-/// }
-///
-/// fn app(cx: Scope<AppProps>) -> Element {
-///     cx.render(rsx!{
-///         h1 {"hello {cx.props.name}!"}
-///     })
-/// }
-/// ```
-pub fn launch_with_props<P: Clone + 'static>(root: Component<P>, props: P, cfg: Config) {
-    let event_loop = EventLoopBuilder::<UserWindowEvent>::with_user_event().build();
-
-    let proxy = event_loop.create_proxy();
-
-    let window_behaviour = cfg.last_window_close_behaviour;
-
-    // Intialize hot reloading if it is enabled
-    #[cfg(all(feature = "hot-reload", debug_assertions))]
-    dioxus_hot_reload::connect({
-        let proxy = proxy.clone();
-        move |template| {
-            let _ = proxy.send_event(UserWindowEvent(
-                EventData::HotReloadEvent(template),
-                unsafe { WindowId::dummy() },
-            ));
-        }
-    });
-
-    // Copy over any assets we find
-    crate::collect_assets::copy_assets();
-
-    // Set the event converter
-    dioxus_html::set_event_converter(Box::new(SerializedHtmlEventConverter));
-
-    // We start the tokio runtime *on this thread*
-    // Any future we poll later will use this runtime to spawn tasks and for IO
-    let rt = tokio::runtime::Builder::new_multi_thread()
-        .enable_all()
-        .build()
-        .unwrap();
-
-    // We enter the runtime but we poll futures manually, circumventing the per-task runtime budget
-    let _guard = rt.enter();
-
-    // We only have one webview right now, but we'll have more later
-    // Store them in a hashmap so we can remove them when they're closed
-    let mut webviews = HashMap::<WindowId, WebviewHandler>::new();
-
-    // We use this to allow dynamically adding and removing window event handlers
-    let event_handlers = WindowEventHandlers::default();
-
-    let queue = WebviewQueue::default();
-
-    let shortcut_manager = ShortcutRegistry::new();
-    let global_hotkey_channel = GlobalHotKeyEvent::receiver();
-
-    // move the props into a cell so we can pop it out later to create the first window
-    // iOS panics if we create a window before the event loop is started
-    let props = Rc::new(Cell::new(Some(props)));
-    let cfg = Rc::new(Cell::new(Some(cfg)));
-    let mut is_visible_before_start = true;
-
-    event_loop.run(move |window_event, event_loop, control_flow| {
-        *control_flow = ControlFlow::Poll;
-
-        event_handlers.apply_event(&window_event, event_loop);
-
-        if let Ok(event) = global_hotkey_channel.try_recv() {
-            shortcut_manager.call_handlers(event);
-        }
-
-        match window_event {
-            Event::WindowEvent {
-                event, window_id, ..
-            } => match event {
-                WindowEvent::CloseRequested => match window_behaviour {
-                    cfg::WindowCloseBehaviour::LastWindowExitsApp => {
-                        webviews.remove(&window_id);
-
-                        if webviews.is_empty() {
-                            *control_flow = ControlFlow::Exit
-                        }
-                    }
-                    cfg::WindowCloseBehaviour::LastWindowHides => {
-                        let Some(webview) = webviews.get(&window_id) else {
-                            return;
-                        };
-                        hide_app_window(&webview.desktop_context.webview);
-                    }
-                    cfg::WindowCloseBehaviour::CloseWindow => {
-                        webviews.remove(&window_id);
-                    }
-                },
-                WindowEvent::Destroyed { .. } => {
-                    webviews.remove(&window_id);
-
-                    if matches!(
-                        window_behaviour,
-                        cfg::WindowCloseBehaviour::LastWindowExitsApp
-                    ) && webviews.is_empty()
-                    {
-                        *control_flow = ControlFlow::Exit
-                    }
-                }
-                _ => {}
-            },
-
-            Event::NewEvents(StartCause::Init) => {
-                let props = props.take().unwrap();
-                let cfg = cfg.take().unwrap();
-
-                // Create a dom
-                let dom = VirtualDom::new_with_props(root, props);
-
-                is_visible_before_start = cfg.window.window.visible;
-
-                let handler = create_new_window(
-                    cfg,
-                    event_loop,
-                    &proxy,
-                    dom,
-                    &queue,
-                    &event_handlers,
-                    shortcut_manager.clone(),
-                );
-
-                let id = handler.desktop_context.webview.window().id();
-                webviews.insert(id, handler);
-                _ = proxy.send_event(UserWindowEvent(EventData::Poll, id));
-            }
-
-            Event::UserEvent(UserWindowEvent(EventData::NewWindow, _)) => {
-                for handler in queue.borrow_mut().drain(..) {
-                    let id = handler.desktop_context.webview.window().id();
-                    webviews.insert(id, handler);
-                    _ = proxy.send_event(UserWindowEvent(EventData::Poll, id));
-                }
-            }
-
-            Event::UserEvent(event) => match event.0 {
-                #[cfg(all(feature = "hot-reload", debug_assertions))]
-                EventData::HotReloadEvent(msg) => match msg {
-                    dioxus_hot_reload::HotReloadMsg::UpdateTemplate(template) => {
-                        for webview in webviews.values_mut() {
-                            webview.dom.replace_template(template);
-
-                            poll_vdom(webview);
-                        }
-                    }
-                    dioxus_hot_reload::HotReloadMsg::Shutdown => {
-                        *control_flow = ControlFlow::Exit;
-                    }
-                },
-
-                EventData::CloseWindow => {
-                    webviews.remove(&event.1);
-
-                    if webviews.is_empty() {
-                        *control_flow = ControlFlow::Exit
-                    }
-                }
-
-                EventData::Poll => {
-                    if let Some(view) = webviews.get_mut(&event.1) {
-                        poll_vdom(view);
-                    }
-                }
-
-                EventData::Ipc(msg) if msg.method() == "user_event" => {
-                    let params = msg.params();
-
-                    let evt = match serde_json::from_value::<HtmlEvent>(params) {
-                        Ok(value) => value,
-                        Err(err) => {
-                            tracing::error!("Error parsing user_event: {:?}", err);
-                            return;
-                        }
-                    };
-
-                    let HtmlEvent {
-                        element,
-                        name,
-                        bubbles,
-                        data,
-                    } = evt;
-
-                    let view = webviews.get_mut(&event.1).unwrap();
-
-                    // check for a mounted event placeholder and replace it with a desktop specific element
-                    let as_any = if let dioxus_html::EventData::Mounted = &data {
-                        let query = view.dom.in_runtime(|| {
-                            ScopeId::ROOT
-                                .consume_context::<DesktopContext>()
-                                .unwrap()
-                                .query
-                                .clone()
-                        });
-
-                        let element =
-                            DesktopElement::new(element, view.desktop_context.clone(), query);
-
-                        Rc::new(PlatformEventData::new(Box::new(MountedData::new(element))))
-                    } else {
-                        data.into_any()
-                    };
-
-                    view.dom.handle_event(&name, as_any, element, bubbles);
-
-                    view.dom
-                        .render_immediate(&mut *view.desktop_context.mutation_state.borrow_mut());
-                    send_edits(&view.desktop_context);
-                }
-
-                // When the webview sends a query, we need to send it to the query manager which handles dispatching the data to the correct pending query
-                EventData::Ipc(msg) if msg.method() == "query" => {
-                    let params = msg.params();
-
-                    if let Ok(result) = serde_json::from_value::<QueryResult>(params) {
-                        let view = webviews.get(&event.1).unwrap();
-                        let query = view.dom.in_runtime(|| {
-                            ScopeId::ROOT
-                                .consume_context::<DesktopContext>()
-                                .unwrap()
-                                .query
-                                .clone()
-                        });
-
-                        query.send(result);
-                    }
-                }
-
-                EventData::Ipc(msg) if msg.method() == "initialize" => {
-                    let view = webviews.get_mut(&event.1).unwrap();
-                    view.dom
-                        .rebuild(&mut *view.desktop_context.mutation_state.borrow_mut());
-                    send_edits(&view.desktop_context);
-                    view.desktop_context
-                        .webview
-                        .window()
-                        .set_visible(is_visible_before_start);
-                }
-
-                EventData::Ipc(msg) if msg.method() == "browser_open" => {
-                    if let Some(temp) = msg.params().as_object() {
-                        if temp.contains_key("href") {
-                            let open = webbrowser::open(temp["href"].as_str().unwrap());
-                            if let Err(e) = open {
-                                tracing::error!("Open Browser error: {:?}", e);
-                            }
-                        }
-                    }
-                }
-
-                EventData::Ipc(msg) if msg.method() == "file_diolog" => {
-                    if let Ok(file_diolog) =
-                        serde_json::from_value::<file_upload::FileDialogRequest>(msg.params())
-                    {
-                        struct DesktopFileUploadForm {
-                            files: Arc<NativeFileEngine>,
-                        }
-
-                        impl HasFormData for DesktopFileUploadForm {
-                            fn files(&self) -> Option<Arc<dyn FileEngine>> {
-                                Some(self.files.clone())
-                            }
-
-                            fn as_any(&self) -> &dyn std::any::Any {
-                                self
-                            }
-                        }
-
-                        let id = ElementId(file_diolog.target);
-                        let event_name = &file_diolog.event;
-                        let event_bubbles = file_diolog.bubbles;
-                        let files = file_upload::get_file_event(&file_diolog);
-                        let data =
-                            Rc::new(PlatformEventData::new(Box::new(DesktopFileUploadForm {
-                                files: Arc::new(NativeFileEngine::new(files)),
-                            })));
-
-                        let view = webviews.get_mut(&event.1).unwrap();
-
-                        if event_name == "change&input" {
-                            view.dom
-                                .handle_event("input", data.clone(), id, event_bubbles);
-                            view.dom.handle_event("change", data, id, event_bubbles);
-                        } else {
-                            view.dom.handle_event(event_name, data, id, event_bubbles);
-                        }
-
-                        view.dom.render_immediate(
-                            &mut *view.desktop_context.mutation_state.borrow_mut(),
-                        );
-                        send_edits(&view.desktop_context);
-                    }
-                }
-
-                _ => {}
-            },
-            _ => {}
-        }
-    })
-}
-
-fn create_new_window(
-    mut cfg: Config,
-    event_loop: &EventLoopWindowTarget<UserWindowEvent>,
-    proxy: &EventLoopProxy<UserWindowEvent>,
-    dom: VirtualDom,
-    queue: &WebviewQueue,
-    event_handlers: &WindowEventHandlers,
-    shortcut_manager: ShortcutRegistry,
-) -> WebviewHandler {
-    let (webview, web_context, asset_handlers, edit_queue) =
-        webview::build(&mut cfg, event_loop, proxy.clone());
-    let desktop_context = Rc::from(DesktopService::new(
-        webview,
-        proxy.clone(),
-        event_loop.clone(),
-        queue.clone(),
-        event_handlers.clone(),
-        shortcut_manager,
-        edit_queue,
-        asset_handlers,
-    ));
-
-    let query = dom.in_runtime(|| {
-        let query = ScopeId::ROOT.provide_context(desktop_context.clone());
-        // Init eval
-        init_eval();
-        query
-    });
-
-    WebviewHandler {
-        // We want to poll the virtualdom and the event loop at the same time, so the waker will be connected to both
-        waker: waker::tao_waker(proxy, desktop_context.webview.window().id()),
-        desktop_context,
-        dom,
-        _web_context: web_context,
-    }
-}
-
-struct WebviewHandler {
-    dom: VirtualDom,
-    desktop_context: DesktopContext,
-    waker: Waker,
-
-    // Wry assumes the webcontext is alive for the lifetime of the webview.
-    // We need to keep the webcontext alive, otherwise the webview will crash
-    _web_context: WebContext,
-}
-
-/// Poll the virtualdom until it's pending
-///
-/// The waker we give it is connected to the event loop, so it will wake up the event loop when it's ready to be polled again
-///
-/// All IO is done on the tokio runtime we started earlier
-fn poll_vdom(view: &mut WebviewHandler) {
-    let mut cx = std::task::Context::from_waker(&view.waker);
-
-    loop {
-        {
-            let fut = view.dom.wait_for_work();
-            pin_mut!(fut);
-
-            match fut.poll_unpin(&mut cx) {
-                std::task::Poll::Ready(_) => {}
-                std::task::Poll::Pending => break,
-            }
-        }
-
-        view.dom
-            .render_immediate(&mut *view.desktop_context.mutation_state.borrow_mut());
-        send_edits(&view.desktop_context);
-    }
-}
-
-/// Send a list of mutations to the webview
-fn send_edits(desktop_context: &DesktopContext) {
-    let mut mutations = desktop_context.mutation_state.borrow_mut();
-    let serialized_edits = mutations.export_memory();
-    desktop_context.edit_queue.add_edits(serialized_edits);
-}
-=======
 // mobile shortcut is only supported on mobile platforms
 #[cfg(any(target_os = "ios", target_os = "android"))]
 mod mobile_shortcut;
->>>>>>> a7a66459
 
 // The main entrypoint for this crate
 pub use launch::*;
