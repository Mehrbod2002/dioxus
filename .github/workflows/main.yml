--- conflicted
+++ resolved
@@ -128,12 +128,8 @@
             }
 
     steps:
-<<<<<<< HEAD
       - uses: actions/checkout@v4
       - uses: ilammy/setup-nasm@v1
-
-=======
->>>>>>> 544ca555
       - name: install stable
         uses: dtolnay/rust-toolchain@master
         with:
